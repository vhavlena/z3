/*++
Copyright (c) 2006 Microsoft Corporation

Module Name:

    asserted_formulas.cpp

Abstract:

    <abstract>

Author:

    Leonardo de Moura (leonardo) 2008-06-11.

Revision History:

--*/
#include "util/warning.h"
#include "ast/ast_ll_pp.h"
#include "ast/ast_pp.h"
#include "ast/for_each_expr.h"
#include "ast/well_sorted.h"
#include "ast/rewriter/rewriter_def.h"
#include "ast/rewriter/pull_ite_tree.h"
#include "ast/rewriter/push_app_ite.h"
#include "ast/rewriter/inj_axiom.h"
#include "ast/simplifier/arith_simplifier_plugin.h"
#include "ast/simplifier/array_simplifier_plugin.h"
#include "ast/simplifier/datatype_simplifier_plugin.h"
#include "ast/simplifier/fpa_simplifier_plugin.h"
#include "ast/simplifier/seq_simplifier_plugin.h"
#include "ast/simplifier/bv_simplifier_plugin.h"
#include "ast/simplifier/bv_elim.h"
#include "ast/simplifier/elim_bounds.h"
#include "ast/normal_forms/pull_quant.h"
#include "ast/normal_forms/nnf.h"
#include "ast/pattern/pattern_inference.h"
#include "ast/rewriter/der.h"
#include "ast/rewriter/distribute_forall.h"
#include "ast/macros/quasi_macros.h"
#include "smt/asserted_formulas.h"
#include "smt/elim_term_ite.h"

asserted_formulas::asserted_formulas(ast_manager & m, smt_params & p):
    m(m),
    m_params(p),
    m_pre_simplifier(m),
    m_simplifier(m),
    m_rewriter(m),
    m_defined_names(m),
    m_static_features(m),
    m_asserted_formulas(m),
    m_asserted_formula_prs(m),
    m_asserted_qhead(0),
    m_macro_manager(m),
    m_bit2int(m),
    m_bv_sharing(m),
    m_inconsistent(false), 
    m_has_quantifiers(false) {

    m_bsimp = 0;
    m_bvsimp = 0;
    arith_simplifier_plugin * arith_simp = 0;
    setup_simplifier_plugins(m_simplifier, m_bsimp, arith_simp, m_bvsimp);
    SASSERT(m_bsimp != 0);
    SASSERT(arith_simp != 0);
    m_macro_finder = alloc(macro_finder, m, m_macro_manager);

    basic_simplifier_plugin * basic_simp = 0;
    bv_simplifier_plugin * bv_simp = 0;
    setup_simplifier_plugins(m_pre_simplifier, basic_simp, arith_simp, bv_simp);
    m_pre_simplifier.enable_presimp();
}

void asserted_formulas::setup() {
    switch (m_params.m_lift_ite) {
    case LI_FULL:
        m_params.m_ng_lift_ite = LI_NONE;
        break;
    case LI_CONSERVATIVE:
        if (m_params.m_ng_lift_ite == LI_CONSERVATIVE)
            m_params.m_ng_lift_ite = LI_NONE;
        break;
    default:
        break;
    }

    if (m_params.m_relevancy_lvl == 0)
        m_params.m_relevancy_lemma = false;
}

void asserted_formulas::setup_simplifier_plugins(simplifier & s, basic_simplifier_plugin * & bsimp, arith_simplifier_plugin * & asimp, bv_simplifier_plugin * & bvsimp) {
    bsimp = alloc(basic_simplifier_plugin, m);
    s.register_plugin(bsimp);
    asimp = alloc(arith_simplifier_plugin, m, *bsimp, m_params);
    s.register_plugin(asimp);
    s.register_plugin(alloc(array_simplifier_plugin, m, *bsimp, s, m_params));
    bvsimp = alloc(bv_simplifier_plugin, m, *bsimp, m_params);
    s.register_plugin(bvsimp);
    s.register_plugin(alloc(datatype_simplifier_plugin, m, *bsimp));
    s.register_plugin(alloc(fpa_simplifier_plugin, m, *bsimp));
    s.register_plugin(alloc(seq_simplifier_plugin, m, *bsimp));
}

void asserted_formulas::init(unsigned num_formulas, expr * const * formulas, proof * const * prs) {
    SASSERT(m_asserted_formulas.empty());
    SASSERT(m_asserted_formula_prs.empty());
    SASSERT(!m_inconsistent);
    SASSERT(m_scopes.empty());
    m_asserted_formulas.append(num_formulas, formulas);
    if (m.proofs_enabled())
        m_asserted_formula_prs.append(num_formulas, prs);
}

bool asserted_formulas::has_bv() const {
    // approaximated answer... assume the formula has bit-vectors if the bv_simplifier_plugin was invoked at least once.
    return m_bvsimp->reduce_invoked();
}

asserted_formulas::~asserted_formulas() {
}

void asserted_formulas::push_assertion(expr * e, proof * pr, expr_ref_vector & result, proof_ref_vector & result_prs) {
    if (inconsistent()) {
        SASSERT(!result.empty());
        return;
    }
    if (m.is_false(e))
        m_inconsistent = true;
    ::push_assertion(m, e, pr, result, result_prs);
}

void asserted_formulas::set_eliminate_and(bool flag) {
    if (m_bsimp->eliminate_and() == flag)
        return;
    TRACE("eliminate_and", tout << "flushing cache...\n";);
    flush_cache();
    m_bsimp->set_eliminate_and(flag);
}


void asserted_formulas::assert_expr(expr * e, proof * _in_pr) {
    if (inconsistent())
        return;
    m_has_quantifiers |= ::has_quantifiers(e);
    if (!m_params.m_preprocess) {
        push_assertion(e, _in_pr, m_asserted_formulas, m_asserted_formula_prs);
        return;
    }
    proof_ref  in_pr(_in_pr, m);
    expr_ref   r1(m);
    proof_ref  pr1(m);
    expr_ref   r2(m);
    proof_ref  pr2(m);
    TRACE("assert_expr_before_simp", tout << mk_ll_pp(e, m) << "\n";);
    TRACE("assert_expr_bug", tout << mk_pp(e, m) << "\n";);
    if (m_params.m_pre_simplifier) {
        m_pre_simplifier(e, r1, pr1);
    }
    else {
        r1  = e;
        pr1 = 0;
    }
    set_eliminate_and(false); // do not eliminate and before nnf.
    m_simplifier(r1, r2, pr2);
    TRACE("assert_expr_bug", tout << "after...\n" << mk_pp(r1, m) << "\n";);
    if (m.proofs_enabled()) {
        if (e == r2)
            pr2 = in_pr;
        else
            pr2 = m.mk_modus_ponens(in_pr, m.mk_transitivity(pr1, pr2));
    }
    TRACE("assert_expr_after_simp", tout << mk_ll_pp(r1, m) << "\n";);
    push_assertion(r2, pr2, m_asserted_formulas, m_asserted_formula_prs);
    TRACE("asserted_formulas_bug", tout << "after assert_expr\n"; display(tout););
}

void asserted_formulas::assert_expr(expr * e) {
    if (inconsistent())
        return;
    assert_expr(e, m.mk_asserted(e));
}

void asserted_formulas::get_assertions(ptr_vector<expr> & result) {
    result.append(m_asserted_formulas.size(), m_asserted_formulas.c_ptr());
}

void asserted_formulas::push_scope() {
    SASSERT(inconsistent() || m_asserted_qhead == m_asserted_formulas.size() || m.canceled());
    TRACE("asserted_formulas_scopes", tout << "push:\n"; display(tout););
    m_scopes.push_back(scope());
    m_macro_manager.push_scope();
    scope & s = m_scopes.back();
    s.m_asserted_formulas_lim    = m_asserted_formulas.size();
    SASSERT(inconsistent() || s.m_asserted_formulas_lim == m_asserted_qhead || m.canceled());
    s.m_inconsistent_old         = m_inconsistent;
    m_defined_names.push();
    m_bv_sharing.push_scope();
    commit();
}

void asserted_formulas::pop_scope(unsigned num_scopes) {
    TRACE("asserted_formulas_scopes", tout << "before pop " << num_scopes << "\n"; display(tout););
    m_bv_sharing.pop_scope(num_scopes);
    m_macro_manager.pop_scope(num_scopes);
    unsigned new_lvl    = m_scopes.size() - num_scopes;
    scope & s           = m_scopes[new_lvl];
    m_inconsistent      = s.m_inconsistent_old;
    m_defined_names.pop(num_scopes);
    m_asserted_formulas.shrink(s.m_asserted_formulas_lim);
    if (m.proofs_enabled())
        m_asserted_formula_prs.shrink(s.m_asserted_formulas_lim);
    m_asserted_qhead    = s.m_asserted_formulas_lim;
    m_scopes.shrink(new_lvl);
    flush_cache();
    TRACE("asserted_formulas_scopes", tout << "after pop " << num_scopes << "\n"; display(tout););
}

void asserted_formulas::reset() {
    m_defined_names.reset();
    m_asserted_qhead = 0;
    m_asserted_formulas.reset();
    m_asserted_formula_prs.reset();
    m_macro_manager.reset();
    m_bv_sharing.reset();
    m_inconsistent = false;
}


#ifdef Z3DEBUG
bool asserted_formulas::check_well_sorted() const {
    for (unsigned i = 0; i < m_asserted_formulas.size(); i++) {
        if (!is_well_sorted(m, m_asserted_formulas.get(i))) return false;
    }
    return true;
}
#endif

void asserted_formulas::reduce() {
    if (inconsistent())
        return;
    if (canceled()) {
        return;
    }
    if (m_asserted_qhead == m_asserted_formulas.size())
        return;
    if (!m_params.m_preprocess)
        return;

    if (m_macro_manager.has_macros())
        expand_macros();
    TRACE("before_reduce", display(tout););
    CASSERT("well_sorted", check_well_sorted());


#define INVOKE(COND, FUNC) if (COND) { FUNC; IF_VERBOSE(10000, verbose_stream() << "total size: " << get_total_size() << "\n";); }  TRACE("reduce_step_ll", ast_mark visited; display_ll(tout, visited);); TRACE("reduce_step", display(tout << #FUNC << " ");); CASSERT("well_sorted",check_well_sorted()); if (inconsistent() || canceled()) { TRACE("after_reduce", display(tout);); TRACE("after_reduce_ll", ast_mark visited; display_ll(tout, visited);); return;  }

    set_eliminate_and(false); // do not eliminate and before nnf.
    INVOKE(m_params.m_propagate_booleans, propagate_booleans());
    INVOKE(m_params.m_propagate_values, propagate_values());
    INVOKE(m_params.m_macro_finder && has_quantifiers(), find_macros());
    INVOKE(m_params.m_nnf_cnf || (m_params.m_mbqi && has_quantifiers()), nnf_cnf());
    INVOKE(/*m_params.m_eliminate_and*/ true, eliminate_and());
    INVOKE(m_params.m_pull_cheap_ite_trees, pull_cheap_ite_trees());
    INVOKE(m_params.m_pull_nested_quantifiers && has_quantifiers(), pull_nested_quantifiers());
    INVOKE(m_params.m_ng_lift_ite != LI_NONE, ng_lift_ite());
    INVOKE(m_params.m_lift_ite != LI_NONE, lift_ite());
    INVOKE(m_params.m_eliminate_term_ite && m_params.m_lift_ite != LI_FULL, eliminate_term_ite());
    INVOKE(m_params.m_refine_inj_axiom && has_quantifiers(), refine_inj_axiom());
    INVOKE(m_params.m_distribute_forall && has_quantifiers(), apply_distribute_forall());
    TRACE("qbv_bug", tout << "after distribute_forall:\n"; display(tout););
    INVOKE(m_params.m_macro_finder && has_quantifiers(), find_macros());
    INVOKE(m_params.m_quasi_macros && has_quantifiers(), apply_quasi_macros());
    INVOKE(m_params.m_simplify_bit2int, apply_bit2int());
    INVOKE(m_params.m_eliminate_bounds && has_quantifiers(), cheap_quant_fourier_motzkin());
    INVOKE(m_params.m_ematching && has_quantifiers(), infer_patterns());
    INVOKE(m_params.m_max_bv_sharing && has_bv(), max_bv_sharing());
    INVOKE(m_params.m_bb_quantifiers, elim_bvs_from_quantifiers());
    // temporary HACK: make sure that arith & bv are list-assoc
    // this may destroy some simplification steps such as max_bv_sharing
    reduce_asserted_formulas();

    CASSERT("well_sorted",check_well_sorted());

    IF_VERBOSE(10, verbose_stream() << "(smt.simplifier-done)\n";);
    TRACE("after_reduce", display(tout););
    TRACE("after_reduce_ll", ast_mark visited; display_ll(tout, visited););
    TRACE("macros", m_macro_manager.display(tout););
    flush_cache();
}

void asserted_formulas::eliminate_and() {
    IF_IVERBOSE(10, verbose_stream() << "(smt.eliminating-and)\n";);
    set_eliminate_and(true);
    reduce_asserted_formulas();
    TRACE("after_elim_and", display(tout););
}

unsigned asserted_formulas::get_formulas_last_level() const {
    if (m_scopes.empty()) {
        return 0;
    }
    else {
        return m_scopes.back().m_asserted_formulas_lim;
    }
}

void asserted_formulas::collect_static_features() {
    if (m_params.m_display_features) {
        unsigned sz   = m_asserted_formulas.size();
        unsigned head = m_asserted_qhead;
        while (head < sz) {
            expr * f   = m_asserted_formulas.get(head);
            head++;
            m_static_features.collect(f);
        }
        m_static_features.display_primitive(std::cout);
        m_static_features.display(std::cout);
    }
}

void asserted_formulas::display(std::ostream & out) const {
    out << "asserted formulas:\n";
    for (unsigned i = 0; i < m_asserted_formulas.size(); i++) {
        if (i == m_asserted_qhead)
            out << "[HEAD] ==>\n";
        out << mk_pp(m_asserted_formulas.get(i), m) << "\n";
    }
    out << "inconsistent: " << inconsistent() << "\n";
}

void asserted_formulas::display_ll(std::ostream & out, ast_mark & pp_visited) const {
    if (!m_asserted_formulas.empty()) {
        unsigned sz = m_asserted_formulas.size();
        for (unsigned i = 0; i < sz; i++)
            ast_def_ll_pp(out, m, m_asserted_formulas.get(i), pp_visited, true, false);
        out << "asserted formulas:\n";
        for (unsigned i = 0; i < sz; i++)
            out << "#" << m_asserted_formulas[i]->get_id() << " ";
        out << "\n";
    }
}

void asserted_formulas::collect_statistics(statistics & st) const {
}

void asserted_formulas::reduce_asserted_formulas() {
    if (inconsistent()) {
        return;
    }
    expr_ref_vector  new_exprs(m);
    proof_ref_vector new_prs(m);
    unsigned i  = m_asserted_qhead;
    unsigned sz = m_asserted_formulas.size();
    for (; i < sz && !inconsistent(); i++) {
        expr * n    = m_asserted_formulas.get(i);
        SASSERT(n != 0);
        proof * pr  = m_asserted_formula_prs.get(i, 0);
        expr_ref new_n(m);
        proof_ref new_pr(m);
        m_simplifier(n, new_n, new_pr);
        TRACE("reduce_asserted_formulas", tout << mk_pp(n, m) << " -> " << mk_pp(new_n, m) << "\n";);
        if (n == new_n.get()) {
            push_assertion(n, pr, new_exprs, new_prs);
        }
        else {
            new_pr = m.mk_modus_ponens(pr, new_pr);
            push_assertion(new_n, new_pr, new_exprs, new_prs);
        }
        if (canceled()) {
            return;
        }
    }
    swap_asserted_formulas(new_exprs, new_prs);
}

void asserted_formulas::swap_asserted_formulas(expr_ref_vector & new_exprs, proof_ref_vector & new_prs) {
    SASSERT(!inconsistent() || !new_exprs.empty());
    m_asserted_formulas.shrink(m_asserted_qhead);
    m_asserted_formulas.append(new_exprs);
    if (m.proofs_enabled()) {
        m_asserted_formula_prs.shrink(m_asserted_qhead);
        m_asserted_formula_prs.append(new_prs);
    }
}

void asserted_formulas::find_macros_core() {
    expr_ref_vector  new_exprs(m);
    proof_ref_vector new_prs(m);
    unsigned sz = m_asserted_formulas.size();
    expr_dependency_ref_vector new_deps(m);
    m_macro_finder->operator()(sz - m_asserted_qhead,
                               m_asserted_formulas.c_ptr() + m_asserted_qhead,
                               m_asserted_formula_prs.c_ptr() + m_asserted_qhead,
                               0, // 0 == No dependency tracking
                               new_exprs, new_prs, new_deps);
    swap_asserted_formulas(new_exprs, new_prs);
    reduce_and_solve();
}

void asserted_formulas::find_macros() {
    IF_IVERBOSE(10, verbose_stream() << "(smt.find-macros)\n";);
    TRACE("before_find_macros", display(tout););
    find_macros_core();
    TRACE("after_find_macros", display(tout););
}

void asserted_formulas::expand_macros() {
    IF_IVERBOSE(10, verbose_stream() << "(smt.expand-macros)\n";);
    find_macros_core();
}

void asserted_formulas::apply_quasi_macros() {
    IF_IVERBOSE(10, verbose_stream() << "(smt.find-quasi-macros)\n";);
    TRACE("before_quasi_macros", display(tout););
    expr_ref_vector  new_exprs(m);
<<<<<<< HEAD
    proof_ref_vector new_prs(m);      
    quasi_macros proc(m, m_macro_manager);    
    while (proc(m_asserted_formulas.size() - m_asserted_qhead, 
                m_asserted_formulas.c_ptr() + m_asserted_qhead, 
=======
    proof_ref_vector new_prs(m);
    quasi_macros proc(m, m_macro_manager, m_simplifier);
    expr_dependency_ref_vector new_deps(m);
    while (proc(m_asserted_formulas.size() - m_asserted_qhead,
                m_asserted_formulas.c_ptr() + m_asserted_qhead,
>>>>>>> b8a81bcb
                m_asserted_formula_prs.c_ptr() + m_asserted_qhead,
                0, // 0 == No dependency tracking
                new_exprs, new_prs, new_deps)) {
        swap_asserted_formulas(new_exprs, new_prs);
        new_exprs.reset();
        new_prs.reset();
    }
    TRACE("after_quasi_macros", display(tout););
    reduce_and_solve();
}

void asserted_formulas::nnf_cnf() {
    IF_IVERBOSE(10, verbose_stream() << "(smt.nnf)\n";);
    nnf              apply_nnf(m, m_defined_names);
    expr_ref_vector  new_exprs(m);
    proof_ref_vector new_prs(m);
    expr_ref_vector  push_todo(m);
    proof_ref_vector push_todo_prs(m);

    unsigned i  = m_asserted_qhead;
    unsigned sz = m_asserted_formulas.size();
    TRACE("nnf_bug", tout << "i: " << i << " sz: " << sz << "\n";);
    for (; i < sz; i++) {
        expr * n    = m_asserted_formulas.get(i);
        TRACE("nnf_bug", tout << "processing:\n" << mk_pp(n, m) << "\n";);
        proof * pr  = m_asserted_formula_prs.get(i, 0);
        expr_ref   r1(m);
        proof_ref  pr1(m);
        CASSERT("well_sorted",is_well_sorted(m, n));
        push_todo.reset();
        push_todo_prs.reset();
        apply_nnf(n, push_todo, push_todo_prs, r1, pr1);
        CASSERT("well_sorted",is_well_sorted(m, r1));
        pr = m.mk_modus_ponens(pr, pr1);
        push_todo.push_back(r1);
        push_todo_prs.push_back(pr);

        if (canceled()) {
            return;
        }
        unsigned sz2 = push_todo.size();
        for (unsigned k = 0; k < sz2; k++) {
            expr * n   = push_todo.get(k);
            proof * pr = 0;
            m_simplifier(n, r1, pr1);
            CASSERT("well_sorted",is_well_sorted(m, r1));
            if (canceled()) {
                return;
            }

            if (m.proofs_enabled())
                pr = m.mk_modus_ponens(push_todo_prs.get(k), pr1);
            else
                pr = 0;
            push_assertion(r1, pr, new_exprs, new_prs);
        }
    }
    swap_asserted_formulas(new_exprs, new_prs);
}

#define MK_SIMPLE_SIMPLIFIER(NAME, FUNCTOR_DEF, LABEL, MSG)                                                             \
void asserted_formulas::NAME() {                                                                                        \
    IF_IVERBOSE(10, verbose_stream() << "(smt." << MSG << ")\n";);     \
    TRACE(LABEL, tout << "before:\n"; display(tout););                                                                  \
    FUNCTOR_DEF;                                                                                                        \
    expr_ref_vector  new_exprs(m);                                                                              \
    proof_ref_vector new_prs(m);                                                                                \
    unsigned i  = m_asserted_qhead;                                                                                     \
    unsigned sz = m_asserted_formulas.size();                                                                           \
    for (; i < sz; i++) {                                                                                               \
        expr * n    = m_asserted_formulas.get(i);                                                                       \
        proof * pr  = m_asserted_formula_prs.get(i, 0);                                                                 \
        expr_ref new_n(m);                                                                                      \
        functor(n, new_n);                                                                                              \
        TRACE("simplifier_simple_step", tout << mk_pp(n, m) << "\n" << mk_pp(new_n, m) << "\n";);       \
        if (n == new_n.get()) {                                                                                         \
            push_assertion(n, pr, new_exprs, new_prs);                                                                  \
        }                                                                                                               \
        else if (m.proofs_enabled()) {                                                                          \
            proof_ref new_pr(m);                                                                                \
            new_pr = m.mk_rewrite_star(n, new_n, 0, 0);            \
            new_pr = m.mk_modus_ponens(pr, new_pr);                                                             \
            push_assertion(new_n, new_pr, new_exprs, new_prs);                                                          \
        }                                                                                                               \
        else {                                                                                                          \
            push_assertion(new_n, 0, new_exprs, new_prs);                                                               \
        }                                                                                                               \
    }                                                                                                                   \
    swap_asserted_formulas(new_exprs, new_prs);                                                                         \
    TRACE(LABEL, display(tout););                                                                                       \
    reduce_and_solve();                                                                                                 \
    TRACE(LABEL, display(tout););                                                                                       \
}

MK_SIMPLE_SIMPLIFIER(apply_distribute_forall, distribute_forall functor(m), "distribute_forall", "distribute-forall");

void asserted_formulas::reduce_and_solve() {
    IF_IVERBOSE(10, verbose_stream() << "(smt.reducing)\n";);
    flush_cache(); // collect garbage
    reduce_asserted_formulas();
}

void asserted_formulas::infer_patterns() {
    IF_IVERBOSE(10, verbose_stream() << "(smt.pattern-inference)\n";);
    TRACE("before_pattern_inference", display(tout););
    pattern_inference_rw infer(m, m_params);
    expr_ref_vector  new_exprs(m);
    proof_ref_vector new_prs(m);
    unsigned i  = m_asserted_qhead;
    unsigned sz = m_asserted_formulas.size();
    for (; i < sz; i++) {
        expr * n    = m_asserted_formulas.get(i);
        proof * pr  = m_asserted_formula_prs.get(i, 0);
        expr_ref  new_n(m);
        proof_ref new_pr(m);
        infer(n, new_n, new_pr);
        if (n == new_n.get()) {
            push_assertion(n, pr, new_exprs, new_prs);
        }
        else if (m.proofs_enabled()) {
            new_pr = m.mk_modus_ponens(pr, new_pr);
            push_assertion(new_n, new_pr, new_exprs, new_prs);
        }
        else {
            push_assertion(new_n, 0, new_exprs, new_prs);
        }
    }
    swap_asserted_formulas(new_exprs, new_prs);
    TRACE("after_pattern_inference", display(tout););
}

void asserted_formulas::commit() {
    commit(m_asserted_formulas.size());
}

void asserted_formulas::commit(unsigned new_qhead) {
    m_macro_manager.mark_forbidden(new_qhead - m_asserted_qhead, m_asserted_formulas.c_ptr() + m_asserted_qhead);
    m_asserted_qhead = new_qhead;
}

void asserted_formulas::eliminate_term_ite() {
    IF_IVERBOSE(10, verbose_stream() << "(smt.eliminating-ite-term)\n";);
    TRACE("before_elim_term_ite", display(tout););
    elim_term_ite   elim(m, m_defined_names);
    expr_ref_vector  new_exprs(m);
    proof_ref_vector new_prs(m);
    unsigned i  = m_asserted_qhead;
    unsigned sz = m_asserted_formulas.size();
    for (; i < sz; i++) {
        expr * n    = m_asserted_formulas.get(i);
        proof * pr  = m_asserted_formula_prs.get(i, 0);
        expr_ref  new_n(m);
        proof_ref new_pr(m);
        elim(n, new_exprs, new_prs, new_n, new_pr);
        SASSERT(new_n.get() != 0);
        DEBUG_CODE({
                for (unsigned i = 0; i < new_exprs.size(); i++) {
                    SASSERT(new_exprs.get(i) != 0);
                }
            });
        if (n == new_n.get()) {
            push_assertion(n, pr, new_exprs, new_prs);
        }
        else if (m.proofs_enabled()) {
            new_pr = m.mk_modus_ponens(pr, new_pr);
            push_assertion(new_n, new_pr, new_exprs, new_prs);
        }
        else {
            push_assertion(new_n, 0, new_exprs, new_prs);
        }
    }
    swap_asserted_formulas(new_exprs, new_prs);
    TRACE("after_elim_term_ite", display(tout););
    reduce_and_solve();
    TRACE("after_elim_term_ite", display(tout););
}

void asserted_formulas::propagate_values() {
    IF_IVERBOSE(10, verbose_stream() << "(smt.constant-propagation)\n";);
    TRACE("propagate_values", tout << "before:\n"; display(tout););
    flush_cache();
    bool found = false;
    // Separate the formulas in two sets: C and R
    // C is a set which contains formulas of the form
    // { x = n }, where x is a variable and n a numeral.
    // R contains the rest.
    //
    // - new_exprs1 is the set C
    // - new_exprs2 is the set R
    //
    // The loop also updates the m_cache. It adds the entries x -> n to it.
    expr_ref_vector  new_exprs1(m);
    proof_ref_vector new_prs1(m);
    expr_ref_vector  new_exprs2(m);
    proof_ref_vector new_prs2(m);
    unsigned sz = m_asserted_formulas.size();
    for (unsigned i = 0; i < sz; i++) {
        expr_ref   n(m_asserted_formulas.get(i), m);
        proof_ref pr(m_asserted_formula_prs.get(i, 0), m);
        TRACE("simplifier", tout << mk_pp(n, m) << "\n";);
        expr* lhs, *rhs;
        if (m.is_eq(n, lhs, rhs) &&
            (m.is_value(lhs) || m.is_value(rhs))) {
            if (m.is_value(lhs)) {
                std::swap(lhs, rhs);
                n  = m.mk_eq(lhs, rhs);
                pr = m.mk_symmetry(pr);
            }
            if (!m.is_value(lhs) && !m_simplifier.is_cached(lhs)) {
                if (i >= m_asserted_qhead) {
                    new_exprs1.push_back(n);
                    if (m.proofs_enabled())
                        new_prs1.push_back(pr);
                }
                TRACE("propagate_values", tout << "found:\n" << mk_pp(lhs, m) << "\n->\n" << mk_pp(rhs, m) << "\n";
                      if (pr) tout << "proof: " << mk_pp(pr, m) << "\n";);
                m_simplifier.cache_result(lhs, rhs, pr);
                found = true;
                continue;
            }
        }
        if (i >= m_asserted_qhead) {
            new_exprs2.push_back(n);
            if (m.proofs_enabled())
                new_prs2.push_back(pr);
        }
    }
    TRACE("propagate_values", tout << "found: " << found << "\n";);
    // If C is not empty, then reduce R using the updated simplifier cache with entries
    // x -> n for each constraint 'x = n' in C.
    if (found) {
        unsigned sz = new_exprs2.size();
        for (unsigned i = 0; i < sz; i++) {
            expr * n    = new_exprs2.get(i);
            proof * pr  = new_prs2.get(i, 0);
            expr_ref new_n(m);
            proof_ref new_pr(m);
            m_simplifier(n, new_n, new_pr);
            if (n == new_n.get()) {
                push_assertion(n, pr, new_exprs1, new_prs1);
            }
            else {
                new_pr = m.mk_modus_ponens(pr, new_pr);
                push_assertion(new_n, new_pr, new_exprs1, new_prs1);
            }
        }
        swap_asserted_formulas(new_exprs1, new_prs1);
        // IMPORTANT: the cache MUST be flushed. This guarantees that all entries
        // x->n will be removed from m_cache. If we don't do that, the next transformation
        // may simplify constraints in C using these entries, and the variables x in C
        // will be (silently) eliminated, and models produced by Z3 will not contain them.
        flush_cache();
    }
    TRACE("propagate_values", tout << "after:\n"; display(tout););
}

void asserted_formulas::propagate_booleans() {
    bool cont     = true;
    bool modified = false;
    flush_cache();
    while (cont) {
        TRACE("propagate_booleans", tout << "before:\n"; display(tout););
        IF_IVERBOSE(10, verbose_stream() << "(smt.propagate-booleans)\n";);
        cont        = false;
        unsigned i  = m_asserted_qhead;
        unsigned sz = m_asserted_formulas.size();
#define PROCESS() {                                                     \
            expr * n    = m_asserted_formulas.get(i);                   \
            proof * pr  = m_asserted_formula_prs.get(i, 0);             \
            expr_ref new_n(m);                                          \
            proof_ref new_pr(m);                                        \
            m_simplifier(n, new_n, new_pr);                             \
            m_asserted_formulas.set(i, new_n);                          \
            if (m.proofs_enabled()) {                                   \
                new_pr = m.mk_modus_ponens(pr, new_pr);                 \
                m_asserted_formula_prs.set(i, new_pr);                  \
            }                                                           \
            if (n != new_n) {                                           \
                cont = true;                                            \
                modified = true;                                        \
            }                                                           \
            if (m.is_not(new_n))                                        \
                m_simplifier.cache_result(to_app(new_n)->get_arg(0), m.mk_false(), m.mk_iff_false(new_pr)); \
            else                                                        \
                m_simplifier.cache_result(new_n, m.mk_true(), m.mk_iff_true(new_pr)); \
        }
        for (; i < sz; i++) {
            PROCESS();
        }
        flush_cache();
        TRACE("propagate_booleans", tout << "middle:\n"; display(tout););
        i = sz;
        while (i > m_asserted_qhead) {
            --i;
            PROCESS();
        }
        flush_cache();
        TRACE("propagate_booleans", tout << "after:\n"; display(tout););
    }
    if (modified)
        reduce_asserted_formulas();
}

#define MK_SIMPLIFIER(NAME, FUNCTOR, TAG, MSG, REDUCE)                  \
    bool asserted_formulas::NAME() {                                    \
        IF_IVERBOSE(10, verbose_stream() << "(smt." << MSG << ")\n";);  \
        TRACE(TAG, ast_mark visited; display_ll(tout, visited););       \
        FUNCTOR;                                                        \
        bool changed = false;                                           \
        expr_ref_vector  new_exprs(m);                                  \
        proof_ref_vector new_prs(m);                                    \
        unsigned i  = m_asserted_qhead;                                 \
        unsigned sz = m_asserted_formulas.size();                       \
        for (; i < sz; i++) {                                           \
            expr * n    = m_asserted_formulas.get(i);                   \
            proof * pr  = m_asserted_formula_prs.get(i, 0);             \
            expr_ref  new_n(m);                                         \
            proof_ref new_pr(m);                                        \
            functor(n, new_n, new_pr);                                  \
            if (n == new_n.get()) {                                     \
                push_assertion(n, pr, new_exprs, new_prs);              \
            }                                                           \
            else if (m.proofs_enabled()) {                              \
                changed = true;                                         \
                if (!new_pr) new_pr = m.mk_rewrite(n, new_n);           \
                new_pr = m.mk_modus_ponens(pr, new_pr);                 \
                push_assertion(new_n, new_pr, new_exprs, new_prs);      \
            }                                                           \
            else {                                                      \
                changed = true;                                         \
                push_assertion(new_n, 0, new_exprs, new_prs);           \
            }                                                           \
        }                                                               \
        swap_asserted_formulas(new_exprs, new_prs);                     \
        TRACE(TAG, ast_mark visited; display_ll(tout, visited););       \
        if (changed && REDUCE) {                                        \
            reduce_and_solve();                                         \
            TRACE(TAG, ast_mark visited; display_ll(tout, visited););   \
        }                                                               \
        return changed;                                                 \
    }

MK_SIMPLIFIER(pull_cheap_ite_trees, pull_cheap_ite_tree_rw functor(m), "pull_cheap_ite_trees", "pull-cheap-ite-trees", false);

MK_SIMPLIFIER(pull_nested_quantifiers, pull_nested_quant functor(m), "pull_nested_quantifiers", "pull-nested-quantifiers", false);

proof * asserted_formulas::get_inconsistency_proof() const {
    if (!inconsistent())
        return 0;
    if (!m.proofs_enabled())
        return 0;
    unsigned sz = m_asserted_formulas.size();
    for (unsigned i = 0; i < sz; i++) {
        expr * f = m_asserted_formulas.get(i);
        if (m.is_false(f))
            return m_asserted_formula_prs.get(i);
    }
    UNREACHABLE();
    return 0;
}

void asserted_formulas::refine_inj_axiom() {
    IF_IVERBOSE(10, verbose_stream() << "(smt.refine-injectivity)\n";);
    TRACE("inj_axiom", display(tout););
    unsigned i  = m_asserted_qhead;
    unsigned sz = m_asserted_formulas.size();
    for (; i < sz; i++) {
        expr * n    = m_asserted_formulas.get(i);
        proof * pr  = m_asserted_formula_prs.get(i, 0);
        expr_ref new_n(m);
        if (is_quantifier(n) && simplify_inj_axiom(m, to_quantifier(n), new_n)) {
            TRACE("inj_axiom", tout << "simplifying...\n" << mk_pp(n, m) << "\n" << mk_pp(new_n, m) << "\n";);
            m_asserted_formulas.set(i, new_n);
            if (m.proofs_enabled()) {
                proof_ref new_pr(m);
                new_pr = m.mk_rewrite(n, new_n);
                new_pr = m.mk_modus_ponens(pr, new_pr);
                m_asserted_formula_prs.set(i, new_pr);
            }
        }
    }
    TRACE("inj_axiom", display(tout););
}

MK_SIMPLIFIER(apply_bit2int, bit2int& functor = m_bit2int, "bit2int", "propagate-bit-vector-over-integers", true);

MK_SIMPLIFIER(cheap_quant_fourier_motzkin, elim_bounds_star functor(m), "elim_bounds", "cheap-fourier-motzkin", true);



MK_SIMPLIFIER(elim_bvs_from_quantifiers, bv_elim_star functor(m), "bv_elim", "eliminate-bit-vectors-from-quantifiers", true);

#define LIFT_ITE(NAME, FUNCTOR, MSG)                                    \
    void asserted_formulas::NAME() {                                    \
        IF_IVERBOSE(10, verbose_stream() << "(smt." << MSG << ")\n";);  \
        TRACE("lift_ite", display(tout););                              \
        FUNCTOR;                                                        \
        unsigned i  = m_asserted_qhead;                                 \
        unsigned sz = m_asserted_formulas.size();                       \
        for (; i < sz; i++) {                                           \
            expr * n    = m_asserted_formulas.get(i);                   \
            proof * pr  = m_asserted_formula_prs.get(i, 0);             \
            expr_ref  new_n(m);                                         \
            proof_ref new_pr(m);                                        \
            functor(n, new_n, new_pr);                                  \
            TRACE("lift_ite_step", tout << mk_pp(n, m) << "\n";);       \
            IF_IVERBOSE(10000, verbose_stream() << "lift before: " << get_num_exprs(n)  << ", after: " << get_num_exprs(new_n) << "\n";); \
            m_asserted_formulas.set(i, new_n);                          \
            if (m.proofs_enabled()) {                                   \
                new_pr = m.mk_modus_ponens(pr, new_pr);                 \
                m_asserted_formula_prs.set(i, new_pr);                  \
            }                                                           \
        }                                                               \
        TRACE("lift_ite", display(tout););                              \
        reduce_and_solve();                                             \
    }

LIFT_ITE(lift_ite, push_app_ite_rw functor(m, m_params.m_lift_ite == LI_CONSERVATIVE), "lifting ite");
LIFT_ITE(ng_lift_ite, ng_push_app_ite_rw functor(m, m_params.m_ng_lift_ite == LI_CONSERVATIVE), "lifting ng ite");

unsigned asserted_formulas::get_total_size() const {
    expr_mark visited;
    unsigned r  = 0;
    unsigned sz = m_asserted_formulas.size();
    for (unsigned i = 0; i < sz; i++)
        r += get_num_exprs(m_asserted_formulas.get(i), visited);
    return r;
}

void asserted_formulas::max_bv_sharing() {
    IF_IVERBOSE(10, verbose_stream() << "(smt.maximizing-bv-sharing)\n";);
    TRACE("bv_sharing", display(tout););
    unsigned i  = m_asserted_qhead;
    unsigned sz = m_asserted_formulas.size();
    for (; i < sz; i++) {
        expr * n    = m_asserted_formulas.get(i);
        proof * pr  = m_asserted_formula_prs.get(i, 0);
        expr_ref new_n(m);
        proof_ref new_pr(m);
        m_bv_sharing(n, new_n, new_pr);
        m_asserted_formulas.set(i, new_n);
        if (m.proofs_enabled()) {
            new_pr = m.mk_modus_ponens(pr, new_pr);
            m_asserted_formula_prs.set(i, new_pr);
        }
    }
    reduce_asserted_formulas();
    TRACE("bv_sharing", display(tout););

}

#ifdef Z3DEBUG
void pp(asserted_formulas & f) {
    f.display(std::cout);
}
#endif<|MERGE_RESOLUTION|>--- conflicted
+++ resolved
@@ -415,24 +415,18 @@
     IF_IVERBOSE(10, verbose_stream() << "(smt.find-quasi-macros)\n";);
     TRACE("before_quasi_macros", display(tout););
     expr_ref_vector  new_exprs(m);
-<<<<<<< HEAD
     proof_ref_vector new_prs(m);      
+    expr_dependency_ref_vector new_deps(m);
     quasi_macros proc(m, m_macro_manager);    
     while (proc(m_asserted_formulas.size() - m_asserted_qhead, 
                 m_asserted_formulas.c_ptr() + m_asserted_qhead, 
-=======
-    proof_ref_vector new_prs(m);
-    quasi_macros proc(m, m_macro_manager, m_simplifier);
-    expr_dependency_ref_vector new_deps(m);
-    while (proc(m_asserted_formulas.size() - m_asserted_qhead,
-                m_asserted_formulas.c_ptr() + m_asserted_qhead,
->>>>>>> b8a81bcb
                 m_asserted_formula_prs.c_ptr() + m_asserted_qhead,
                 0, // 0 == No dependency tracking
                 new_exprs, new_prs, new_deps)) {
         swap_asserted_formulas(new_exprs, new_prs);
         new_exprs.reset();
         new_prs.reset();
+        new_deps.reset();
     }
     TRACE("after_quasi_macros", display(tout););
     reduce_and_solve();
