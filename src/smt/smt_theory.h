/*++
Copyright (c) 2006 Microsoft Corporation

Module Name:

    smt_theory.h

Abstract:

    <abstract>

Author:

    Leonardo de Moura (leonardo) 2008-02-20.

Revision History:

--*/
#ifndef SMT_THEORY_H_
#define SMT_THEORY_H_

#include"smt_enode.h"
#include"obj_hashtable.h"
#include"statistics.h"
#include<typeinfo>

namespace smt {
    class model_generator;
    class model_value_proc;

    class theory {
        theory_id       m_id;
        context *       m_context;
        ast_manager *   m_manager;
        enode_vector    m_var2enode;
        unsigned_vector m_var2enode_lim;

        friend class context;
    protected:
        virtual void init(context * ctx);

        /* ---------------------------------------------------
        
        In the logical context, expressions are 'internalized'. That
        is, the logical context creates auxiliary data-structures
        (e.g., enodes) and attach them to the expressions. The logical
        context does not know the internals of each theory. So, during
        the internalization process, it notifies the theory (plugin)
        whenever it finds an application with a theory function
        symbol.

        A theory variable created at scope level n must be deleted
        when scope level n is backtracked.

        The logical context uses the method is_attached_to_var
        to decide whether an enode is already associated with a theory 
        variable or not.

        ------------------------------------------------------ */

        virtual theory_var mk_var(enode * n) {
            SASSERT(!is_attached_to_var(n));
            theory_var v = m_var2enode.size();
            m_var2enode.push_back(n);
            return v;
        }
        
    public:
        /**
           \brief Return ture if the given enode is attached to a
           variable of the theory.
           
           \remark The result is not equivalent to
           n->get_th_var(get_id()) != null_theory_var
           
           A theory variable v may be in the list of variables of n,
           but it may be inherited from another enode n' during an
           equivalence class merge. That is, get_enode(v) != n.
        */
        bool is_attached_to_var(enode const * n) const {
            theory_var v = n->get_th_var(get_id());
            return v != null_theory_var && get_enode(v) == n;
        }

    protected:
        /**
           \brief Return true if the theory uses default internalization:
           "the internalization of an application internalizes all arguments".
           Theories like arithmetic do not use default internalization.
           For example, in the application (+ a (+ b c)), no enode is created
           for (+ b c).
        */
        virtual bool default_internalizer() const {
            return true;
        }

        /**
           \brief This method is invoked by the logical context when
           atom is being internalized. The theory may return false if it 
           does not want to implement the given predicate symbol.

           After the execution of this method the given atom must be
           associated with a new boolean variable.
        */
        virtual bool internalize_atom(app * atom, bool gate_ctx) = 0;

        /**
           \brief This method is invoked by the logical context
           after the given equality atom is internalized.
        */
        virtual void internalize_eq_eh(app * atom, bool_var v) {
        }
                                    
        /**
           \brief This method is invoked by the logical context when
           the term is being internalized. The theory may return false
           if it does not want to implement the given function symbol.
           
           After the execution of this method the given term must be 
           associated with a new enode.
        */
        virtual bool internalize_term(app * term) = 0;

        /**
           \brief Apply (interpreted) sort constraints on the given enode.
        */
        virtual void apply_sort_cnstr(enode * n, sort * s) {
        }

        /**
           \brief This method is invoked when a truth value is 
           assigned to the given boolean variable.
        */
        virtual void assign_eh(bool_var v, bool is_true) {
        }

        /**
           \brief Equality propagation (v1 = v2): Core -> Theory
        */
        virtual void new_eq_eh(theory_var v1, theory_var v2) = 0;

        /**
           \brief Return true if the theory does something with the
           disequalities implied by the core.
        */
        virtual bool use_diseqs() const { 
            return true; 
        }

        /**
           \brief Disequality propagation (v1 /= v2): Core -> Theory
        */
        virtual void new_diseq_eh(theory_var v1, theory_var v2) = 0;

        /**
           \brief This method is invoked when the theory application n
           is marked as relevant.
         */
        virtual void relevant_eh(app * n) {
        }
        
        /**
           \brief This method is invoked when a new backtracking point
           is created.
        */
        virtual void push_scope_eh();

        /**
           \brief This method is invoked during backtracking.
        */
        virtual void pop_scope_eh(unsigned num_scopes);

        /**
           \brief This method is invoked when the logical context is being
           restarted.
        */
        virtual void restart_eh() {
        }

        /**
<<<<<<< HEAD
           \brief This method is called by smt_context before the search starts to get any
           extra assumptions the theory wants to use. (see theory_str for an example)
=======
           \brief This method is called by smt_context before the search starts
           to get any extra assumptions the theory wants to use.
           (See theory_str for an example)
>>>>>>> a1bb1f2a
        */
        virtual void add_theory_assumptions(expr_ref_vector & assumptions) {
        }

        /**
<<<<<<< HEAD
=======
           \brief This method is called from smt_context when an unsat core is generated.
           The theory may change the answer to UNKNOWN by returning l_undef from this method.
        */
        virtual lbool validate_unsat_core(expr_ref_vector & unsat_core) {
            return l_false;
        }

        /**
>>>>>>> a1bb1f2a
           \brief This method is invoked before the search starts.
        */
        virtual void init_search_eh() {
        }

        /**
           \brief This method is invoked when the logical context assigned
           a truth value to all boolean variables and no inconsistency was 
           detected.
        */
        virtual final_check_status final_check_eh() {
            return FC_DONE;
        }

        /**
           \brief This method is called from the smt_context when an unsat core is generated.
           The theory may change the answer to UNKNOWN by returning l_undef from this method.
        */
        virtual lbool validate_unsat_core(expr_ref_vector & unsat_core) {
            return l_false;
        }

        /**
           \brief Parametric theories (e.g. Arrays) should implement this method.
           See example in context::is_shared
        */
        virtual bool is_shared(theory_var v) const {
            return false;
        }
    
        /**
           \brief Return true if the theory has something to propagate
        */
        virtual bool can_propagate() {
            return false;
        }
        
        /**
           \brief This method is invoked to give a theory a chance to perform
           theory propagation.
        */
        virtual void propagate() {
        }
        
        /**
           \brief This method allows a theory to contribute to
           disequality propagation.
        */
        virtual justification * why_is_diseq(theory_var v1, theory_var v2) {
            return 0;
        }

        /**
           \brief Just releases memory.
        */
        virtual void flush_eh() {
        }

        /**
           \brief This method is invoked when the logical context is being reset.
        */
        virtual void reset_eh();

        // ----------------------------------------------------
        //
        // Model validation (-vldt flag)
        //
        // ----------------------------------------------------

        virtual bool validate_eq_in_model(theory_var v1, theory_var v2, bool is_true) const {
            return true;
        }

        // ----------------------------------------------------
        //
        // Conflict resolution event handler
        //
        // ----------------------------------------------------
    public:
        /**
           \brief This method is invoked when a theory atom is used
           during conflict resolution. This allows the theory to bump
           the activity of the enodes contained in the given atom.
        */
        virtual void conflict_resolution_eh(app * atom, bool_var v) {
        }


    public:
        theory(family_id fid);
        virtual ~theory();
        
        virtual void setup() {
        }

        theory_id get_id() const {
            return m_id;
        }

        family_id get_family_id() const {
            return m_id;
        }

        context & get_context() const {
            SASSERT(m_context);
            return *m_context;
        }
        
        ast_manager & get_manager() const {
            SASSERT(m_manager);
            return *m_manager;
        }

        enode * get_enode(theory_var v) const {
            SASSERT(v < static_cast<int>(m_var2enode.size()));
            return m_var2enode[v];
        }

        /**
           \brief Return the equivalence class representative 
           of the given theory variable.
        */
        theory_var get_representative(theory_var v) const {
            SASSERT(v != null_theory_var);
            theory_var r = get_enode(v)->get_root()->get_th_var(get_id());
            SASSERT(r != null_theory_var);
            return r;
        }

        /** 
            \brief Return true if the theory variable is the representative
            of its equivalence class.
        */
        bool is_representative(theory_var v) const {
            return get_representative(v) == v;
        }
        
        unsigned get_num_vars() const {
            return m_var2enode.size();
        }

        unsigned get_old_num_vars(unsigned num_scopes) const {
            return m_var2enode_lim[m_var2enode_lim.size() - num_scopes];
        }
        
        virtual void display(std::ostream & out) const = 0;

        virtual void display_var2enode(std::ostream & out) const;
        
        virtual void collect_statistics(::statistics & st) const {
        }

        void display_app(std::ostream & out, app * n) const;

        void display_flat_app(std::ostream & out, app * n) const;
        
        void display_var_def(std::ostream & out, theory_var v) const { return display_app(out, get_enode(v)->get_owner()); }
        
        void display_var_flat_def(std::ostream & out, theory_var v) const { return display_flat_app(out, get_enode(v)->get_owner()); }

        /**
           \brief Assume eqs between variable that are equal with respect to the given table.
           Table is a hashtable indexed by the variable value.
           
           table.contains(v) should be true if there is v' in table such that assignment of
           v is equal to v'.

           This method assumes that class VarValueTable contains the methods:

           - void reset()
           - theory_var insert_if_not_there(theory_var v)
        */
        template<typename VarValueTable>
        bool assume_eqs(VarValueTable & table) {
            TRACE("assume_eqs", tout << "starting...\n";);
            table.reset();
            bool result   = false;
            int num       = get_num_vars();
            for (theory_var v = 0; v < num; v++) {
                enode * n        = get_enode(v);
                theory_var other = null_theory_var;
                TRACE("assume_eqs",
                      tout << "#" << n->get_owner_id() << " is_relevant_and_shared: " << is_relevant_and_shared(n) << "\n";);
                if (n != 0 && is_relevant_and_shared(n)) {
                    other = table.insert_if_not_there(v);
                    if (other != v) {
                        enode * n2 = get_enode(other);
                        TRACE("assume_eqs", tout << "value(#" << n->get_owner_id() << ") = value(#" << n2->get_owner_id() << ")\n";);
                        if (assume_eq(n, n2)) {
                            TRACE("assume_eqs", tout << "new assumed eq\n";);
                            result = true;
                        }
                    }
                }
            }
            return result;
        }

        /**
           \brief When an eq atom n is created during the search, the default behavior is 
           to make sure that the n->get_arg(0)->get_id() < n->get_arg(1)->get_id().
           This may create some redundant atoms, since some theories/families use different
           convetions in their simplifiers. For example, arithmetic always force a numeral
           to be in the right hand side. So, this method should be redefined if the default
           behavior conflicts with a convention used by the theory/family.
        */
        virtual app * mk_eq_atom(expr * lhs, expr * rhs) {
            if (lhs->get_id() > rhs->get_id())
                std::swap(lhs, rhs);
            return get_manager().mk_eq(lhs, rhs);
        }

        literal mk_eq(expr * a, expr * b, bool gate_ctx);

        // -----------------------------------
        //
        // Model generation
        //
        // -----------------------------------

        /**
           \brief Return true if theory support model construction
        */
        virtual bool build_models() const { 
            return true;
        }

        virtual void init_model(model_generator & m) {
        }

        virtual void finalize_model(model_generator & m) {
        }
        
        /**
           \brief Return a functor that can build the value (interpretation) for n.
        */
        virtual model_value_proc * mk_value(enode * n, model_generator & mg) {
            return 0;
        }

        virtual bool include_func_interp(func_decl* f) {
            return false;
        }

        // -----------------------------------
        //
        // Model checker
        //
        // -----------------------------------

        virtual bool get_value(enode * n, expr_ref & r) {
            return false;
        }

        virtual char const * get_name() const { return "unknown"; }

        // -----------------------------------
        //
        // Return a fresh new instance of the given theory.
        // This function is used to create a fresh context (new_ctx) containing the same theories of the context that owns this theory.
        //
        // We need the parameter new_ctx because of user_smt_theory :-(
        //
        // -----------------------------------
        virtual theory * mk_fresh(context * new_ctx) = 0;

    protected:
        // ----------------------------------------------------
        //
        // Auxiliary methods for assume_eqs
        //
        // smt::context is not defined at this point.
        //
        // ----------------------------------------------------

        bool is_relevant_and_shared(enode * n) const;

        bool assume_eq(enode * n1, enode * n2);
    };
    
};

#endif /* SMT_THEORY_H_ */
<|MERGE_RESOLUTION|>--- conflicted
+++ resolved
@@ -178,30 +178,14 @@
         }
 
         /**
-<<<<<<< HEAD
-           \brief This method is called by smt_context before the search starts to get any
-           extra assumptions the theory wants to use. (see theory_str for an example)
-=======
            \brief This method is called by smt_context before the search starts
            to get any extra assumptions the theory wants to use.
            (See theory_str for an example)
->>>>>>> a1bb1f2a
         */
         virtual void add_theory_assumptions(expr_ref_vector & assumptions) {
         }
 
         /**
-<<<<<<< HEAD
-=======
-           \brief This method is called from smt_context when an unsat core is generated.
-           The theory may change the answer to UNKNOWN by returning l_undef from this method.
-        */
-        virtual lbool validate_unsat_core(expr_ref_vector & unsat_core) {
-            return l_false;
-        }
-
-        /**
->>>>>>> a1bb1f2a
            \brief This method is invoked before the search starts.
         */
         virtual void init_search_eh() {
