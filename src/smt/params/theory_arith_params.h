/*++
Copyright (c) 2006 Microsoft Corporation

Module Name:

    theory_arith_params.h

Abstract:

    <abstract>

Author:

    Leonardo de Moura (leonardo) 2008-05-06.

Revision History:

--*/
#ifndef _THEORY_ARITH_PARAMS_H_
#define _THEORY_ARITH_PARAMS_H_

#include<limits.h>
#include"params.h"

enum arith_solver_id {
    AS_NO_ARITH,
    AS_DIFF_LOGIC,
    AS_ARITH,
    AS_DENSE_DIFF_LOGIC,
<<<<<<< HEAD
    AS_UTVPI,
    AS_HORN,
    AS_OPTINF
=======
    AS_UTVPI
>>>>>>> 3e0e9c7f
};

enum bound_prop_mode {
    BP_NONE,
    BP_SIMPLE, // only used for implying literals   
    BP_REFINE  // refine known bounds
};

enum arith_prop_strategy {
    ARITH_PROP_AGILITY,
    ARITH_PROP_PROPORTIONAL
};

enum arith_pivot_strategy {
    ARITH_PIVOT_SMALLEST,
    ARITH_PIVOT_GREATEST_ERROR,
    ARITH_PIVOT_LEAST_ERROR
};

struct theory_arith_params {
    arith_solver_id         m_arith_mode;
    bool                    m_arith_auto_config_simplex; //!< force simplex solver in auto_config
    unsigned                m_arith_blands_rule_threshold;
    bool                    m_arith_propagate_eqs;
    bound_prop_mode         m_arith_bound_prop; 
    bool                    m_arith_stronger_lemmas;
    bool                    m_arith_skip_rows_with_big_coeffs;
    unsigned                m_arith_max_lemma_size; 
    unsigned                m_arith_small_lemma_size;
    bool                    m_arith_reflect;
    bool                    m_arith_ignore_int;
    unsigned                m_arith_lazy_pivoting_lvl;
    unsigned                m_arith_random_seed;
    bool                    m_arith_random_initial_value;
    int                     m_arith_random_lower;
    int                     m_arith_random_upper;
    bool                    m_arith_adaptive;
    double                  m_arith_adaptive_assertion_threshold;
    double                  m_arith_adaptive_propagation_threshold;
    bool                    m_arith_dump_lemmas;
    bool                    m_arith_eager_eq_axioms;
    unsigned                m_arith_branch_cut_ratio;
    bool                    m_arith_int_eq_branching;
    bool                    m_arith_enum_const_mod;

    bool                    m_arith_gcd_test;
    bool                    m_arith_eager_gcd;
    bool                    m_arith_adaptive_gcd;
    unsigned                m_arith_propagation_threshold;

    arith_pivot_strategy    m_arith_pivot_strategy;

    // used in diff-logic
    bool                    m_arith_add_binary_bounds;
    arith_prop_strategy     m_arith_propagation_strategy;

    // used arith_eq_adapter
    bool                    m_arith_eq_bounds;
    bool                    m_arith_lazy_adapter;

    // performance debugging flags
    bool                    m_arith_fixnum;
    bool                    m_arith_int_only;

    // non linear support
    bool                    m_nl_arith;  
    bool                    m_nl_arith_gb;
    unsigned                m_nl_arith_gb_threshold;
    bool                    m_nl_arith_gb_eqs;
    bool                    m_nl_arith_gb_perturbate;
    unsigned                m_nl_arith_max_degree;
    bool                    m_nl_arith_branching;
    unsigned                m_nl_arith_rounds;

    // euclidean solver for tighting bounds 
    bool                    m_arith_euclidean_solver;


    theory_arith_params(params_ref const & p = params_ref()):
        m_arith_mode(AS_ARITH),
        m_arith_auto_config_simplex(false),
        m_arith_blands_rule_threshold(1000),
        m_arith_propagate_eqs(true),
        m_arith_bound_prop(BP_REFINE),
        m_arith_stronger_lemmas(true),
        m_arith_skip_rows_with_big_coeffs(true),
        m_arith_max_lemma_size(128),
        m_arith_small_lemma_size(16),
        m_arith_reflect(true),
        m_arith_ignore_int(false),
        m_arith_lazy_pivoting_lvl(0),
        m_arith_random_seed(0),
        m_arith_random_initial_value(false),
        m_arith_random_lower(-1000),
        m_arith_random_upper(1000),
        m_arith_adaptive(false),
        m_arith_adaptive_assertion_threshold(0.2),
        m_arith_adaptive_propagation_threshold(0.4),
        m_arith_dump_lemmas(false),
        m_arith_eager_eq_axioms(true),
        m_arith_branch_cut_ratio(2),
        m_arith_int_eq_branching(false),
        m_arith_enum_const_mod(false),
        m_arith_gcd_test(true),
        m_arith_eager_gcd(false),
        m_arith_adaptive_gcd(false),
        m_arith_propagation_threshold(UINT_MAX),
        m_arith_pivot_strategy(ARITH_PIVOT_SMALLEST),
        m_arith_add_binary_bounds(false),
        m_arith_propagation_strategy(ARITH_PROP_PROPORTIONAL),
        m_arith_eq_bounds(false),
        m_arith_lazy_adapter(false),
        m_arith_fixnum(false),
        m_arith_int_only(false),
        m_nl_arith(true),
        m_nl_arith_gb(true),
        m_nl_arith_gb_threshold(512),
        m_nl_arith_gb_eqs(false),
        m_nl_arith_gb_perturbate(true),
        m_nl_arith_max_degree(6),
        m_nl_arith_branching(true),
        m_nl_arith_rounds(1024),
        m_arith_euclidean_solver(false) {
        updt_params(p);
    }

    void updt_params(params_ref const & p);
};

#endif /* _THEORY_ARITH_PARAMS_H_ */
<|MERGE_RESOLUTION|>--- conflicted
+++ resolved
@@ -27,13 +27,8 @@
     AS_DIFF_LOGIC,
     AS_ARITH,
     AS_DENSE_DIFF_LOGIC,
-<<<<<<< HEAD
     AS_UTVPI,
-    AS_HORN,
     AS_OPTINF
-=======
-    AS_UTVPI
->>>>>>> 3e0e9c7f
 };
 
 enum bound_prop_mode {
