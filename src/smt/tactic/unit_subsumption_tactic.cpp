--- conflicted
+++ resolved
@@ -39,16 +39,8 @@
 
     void cleanup() override {}
 
-<<<<<<< HEAD
-    virtual void operator()(/* in */  goal_ref const & in, 
-                            /* out */ goal_ref_buffer & result) {        
-=======
-    void operator()(/* in */  goal_ref const & in,
-                    /* out */ goal_ref_buffer & result,
-                    /* out */ model_converter_ref & mc,
-                    /* out */ proof_converter_ref & pc,
-                    /* out */ expr_dependency_ref & core) override {
->>>>>>> fc719a5e
+    void operator()(/* in */  goal_ref const & in, 
+                    /* out */ goal_ref_buffer & result) override {        
         reduce_core(in, result);
     }
 
