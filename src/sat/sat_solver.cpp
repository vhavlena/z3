--- conflicted
+++ resolved
@@ -49,15 +49,11 @@
         m_qhead(0),
         m_scope_lvl(0),
         m_params(p) {
-<<<<<<< HEAD
-        m_config.updt_params(p);
+        updt_params(p);
         m_conflicts_since_gc      = 0;
         m_conflicts               = 0;
         m_next_simplify           = 0;
         m_num_checkpoints         = 0;
-=======
-        updt_params(p);
->>>>>>> 6a3f7582
     }
 
     solver::~solver() {
@@ -961,7 +957,6 @@
         m_min_d_tk                = 1.0;
         m_stopwatch.reset();
         m_stopwatch.start();
-<<<<<<< HEAD
         m_core.reset();
         TRACE("sat", display(tout););
         
@@ -969,9 +964,6 @@
             bceq bc(*this);
             bc();
         }
-=======
-        TRACE("sat", display(tout););
->>>>>>> 6a3f7582
     }
 
     /**
