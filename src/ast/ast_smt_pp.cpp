/*++
Copyright (c) 2008 Microsoft Corporation

Module Name:

    ast_smt_pp.cpp

Abstract:

    Pretty printer of AST formulas as SMT benchmarks.

Author:

    Michal Moskal (micmo) 2008-04-09.
    Nikolaj Bjorner (nbjorner)

Revision History:


--*/

#include<sstream>
#include<iostream>
#include"ast_smt_pp.h"
#include"arith_decl_plugin.h"
#include"bv_decl_plugin.h"
#include"str_decl_plugin.h"
#include"array_decl_plugin.h"
#include"datatype_decl_plugin.h"
#include"fpa_decl_plugin.h"
#include"vector.h"
#include"for_each_ast.h"
#include"decl_collector.h"
#include"smt2_util.h"
#include"seq_decl_plugin.h"

// ---------------------------------------
// smt_renaming

static const char m_predef_names[][8] = {
    "=", ">=", "<=", "+", "-", "*", ">", "<", "!=", "or", "and", "implies", "not", "iff", "xor",
    "true", "false", "forall", "exists", "let", "flet"
};

symbol smt_renaming::fix_symbol(symbol s, int k) {
    std::ostringstream buffer;
    char const * data = s.is_numerical() ? "" : s.bare_str();

    if (data[0] && !data[1]) {
        switch (data[0]) {
        case '/': data = "op_div"; break;
        case '%': data = "op_mod"; break;
        default: break;
        }
    }

    if (k == 0 && *data) {
        if (s.is_numerical()) {
            return s;
        }
        if (is_special(data)) {
            return s;
        }
        if (all_is_legal(data)) {
            return s;
        }
    }

    if (s.is_numerical()) {
        buffer << s << k;
        return symbol(buffer.str().c_str());
    }

    if (is_smt2_quoted_symbol(s)) {
        buffer << mk_smt2_quoted_symbol(s);
    }
    else {
        buffer << s;
    }
    if (k > 0) {
        buffer << k;
    }

    return symbol(buffer.str().c_str());
}

bool smt_renaming::is_legal(char c) {
    return c == '.' || c == '_' || c == '\''
        || c == '?' || c == '!' || isalnum(c);
}

bool smt_renaming::is_special(char const* s) {
    if (!s) return false;
    if (s[0] != '|') return false;
    ++s;
    while (*s) {
        if (s[0] == '|') {
            return (0 == s[1]);
        }
        ++s;
    }
    return false;
}

bool smt_renaming::is_numerical(char const* s) {
    while (*s) {
        if (!isdigit(*s)) {
            return false;
        }
        ++s;
    }
    return true;
}

bool smt_renaming::all_is_legal(char const* s) {
    if (!s) return false;
    if (is_numerical(s)) return false;
    while (*s) {
        if (!is_legal(*s)) return false;
        ++s;
    }
    return true;
}

smt_renaming::smt_renaming() {
    for (unsigned i = 0; i < ARRAYSIZE(m_predef_names); ++i) {
        symbol s(m_predef_names[i]);
        m_translate.insert(s, s);
        m_rev_translate.insert(s, s);
    }
}


symbol smt_renaming::get_symbol(symbol s0) {
    symbol s;
    if (m_translate.find(s0, s)) {
        return s;
    }

    int k = 0;
    do {
        s = fix_symbol(s0, k++);
    }
    while (m_rev_translate.contains(s));
    m_translate.insert(s0, s);
    m_rev_translate.insert(s, s0);
    return s;
}

// ---------------------------------------
// smt_printer

class smt_printer {
    std::ostream&    m_out;
    ast_manager&     m_manager;
    ptr_vector<quantifier>& m_qlists;
    smt_renaming&    m_renaming;
    unsigned         m_indent;
    unsigned         m_num_var_names;
    char const* const* m_var_names;
    ptr_vector<expr> m_todo;
    ast_mark         m_mark;
    unsigned         m_num_lets;
    arith_util       m_autil;
    bv_util          m_bvutil;
<<<<<<< HEAD
    seq_util         m_sutil;
    fpa_util         m_futil;
=======
    str_util         m_strutil;
>>>>>>> bc79a737
    family_id        m_basic_fid;
    family_id        m_bv_fid;
    family_id        m_str_fid;
    family_id        m_arith_fid;
    family_id        m_array_fid;
    family_id        m_dt_fid;
    family_id        m_fpa_fid;
    family_id        m_label_fid;
    symbol           m_logic;
    symbol           m_AUFLIRA;
    bool             m_no_lets;
    bool             m_is_smt2;
    bool             m_simplify_implies;
    expr*            m_top;

    bool is_bool(sort* s) {
        return
            m_basic_fid == s->get_family_id() &&
            s->get_decl_kind() == BOOL_SORT;
    }

    bool is_bool(expr* e) {
        return is_bool(m_manager.get_sort(e));
    }

    bool is_proof(sort* s) {
        return
            m_basic_fid == s->get_family_id() &&
            s->get_decl_kind() == PROOF_SORT;
    }

    bool is_proof(expr* e) {
        return is_proof(m_manager.get_sort(e));
    }

    void pp_id(expr* n) {
         if (m_is_smt2) {
             m_out << (is_bool(n)?"$x":(is_proof(n)?"@x":"?x")) << n->get_id();
         }
         else {
             m_out << (is_bool(n)?"$x":"?x") << n->get_id();
         }
    }

    void pp_decl(func_decl* d) {
        symbol sym = m_renaming.get_symbol(d->get_name());
        if (d->get_family_id() == m_dt_fid) {
            m_out << sym;
        }
        else if (m_manager.is_ite(d)) {
            if (!m_is_smt2 && is_bool(d->get_range())) {
                m_out << "if_then_else";
            }
            else {
                m_out << "ite";
            }
        }
        else if (!m_is_smt2 && m_manager.is_implies(d)) {
            m_out << "implies";
        }
        else if (m_is_smt2 && m_manager.is_iff(d)) {
            m_out << "=";
        }
        else if (m_is_smt2 && m_manager.is_implies(d)) {
            m_out << "=>";
        }
        else if (m_is_smt2 && is_decl_of(d, m_arith_fid, OP_UMINUS)) {
            m_out << "-";
        }
        else {
            visit_params(false, sym, d->get_num_parameters(), d->get_parameters());
        }
        m_out << " ";
    }

    bool is_sort_param(unsigned num_params, parameter const* params) {
        return
            num_params == 1 &&
            params[0].is_ast() &&
            is_sort(params[0].get_ast());
    }

    void visit_params(bool is_sort_symbol, symbol const& sym, unsigned num_params, parameter const* params) {
        if (0 == num_params) {
            m_out << sym;
            return;
        }

        if (m_is_smt2) {
            if (is_sort_symbol && sym == symbol("String")) {
                m_out << "String";
                return;
            }
            if (is_sort_symbol &&
                sym != symbol("BitVec") &&
                sym != symbol("FloatingPoint") &&
                sym != symbol("RoundingMode")) {
                m_out << "(" << sym << " ";
            }
            else if (!is_sort_symbol && is_sort_param(num_params, params)) {
                m_out << "(as " << sym << " ";
            }
            else {
                m_out << "(_ " << sym << " ";
            }
        }
        else {
            m_out << sym << "[";
        }

        for (unsigned i = 0; i < num_params; ++i) {
            parameter const& p = params[i];
            if (p.is_ast()) {
                if (is_sort(p.get_ast())) {
                    visit_sort(to_sort(p.get_ast()));
                }
                else if (is_expr(p.get_ast())) {
                    pp_expr(to_expr(p.get_ast()));
                }
                else if (is_func_decl(p.get_ast())) {
                    pp_decl(to_func_decl(p.get_ast()));
                }
                else {
                    m_out << "#" << p.get_ast()->get_id();
                }
            }
            else {
                m_out << p;
            }
            if (i + 1 < num_params) {
                if (m_is_smt2) {
                    m_out << " ";
                }
                else {
                    m_out << ": ";
                }
            }
        }
        if (m_is_smt2) {
            m_out << ")";
        }
        else {
            m_out << "]";
        }
    }

    bool is_auflira() const {
        return m_logic == m_AUFLIRA;
    }

    void visit_sort(sort* s, bool bool2int = false) {
        symbol sym;
        if (bool2int && is_bool(s) && !m_is_smt2) {
            sym = symbol("Int");
        } else if (s->is_sort_of(m_bv_fid, BV_SORT)) {
            sym = symbol("BitVec");
        }
        else if (s->is_sort_of(m_arith_fid, REAL_SORT)) {
            sym = s->get_name();
        }
        else if (m_manager.is_bool(s)) {
            sym = symbol("Bool");
        }
        else if (s->is_sort_of(m_arith_fid, INT_SORT)) {
            sym = s->get_name();
        }
        else if (s->is_sort_of(m_array_fid, ARRAY_SORT) && m_is_smt2) {
            sym = "Array";
        }
        else if (s->is_sort_of(m_array_fid, ARRAY_SORT) && !m_is_smt2) {
            unsigned num_params = s->get_num_parameters();
            SASSERT(num_params >= 2);
            if (is_auflira()) {
                sort* rng = to_sort(s->get_parameter(1).get_ast());
                if (rng->get_family_id() == m_array_fid) {
                    m_out << "Array2";
                }
                else {
                    m_out << "Array1";
                }
                return;
            }
            sort* s1 = to_sort(s->get_parameter(0).get_ast());
            sort* s2 = to_sort(s->get_parameter(1).get_ast());
            if (num_params == 2 &&
                s1->is_sort_of(m_bv_fid, BV_SORT) &&
                s2->is_sort_of(m_bv_fid, BV_SORT)) {
                m_out << "Array";
                m_out << "[" << s1->get_parameter(0).get_int();
                m_out << ":" << s2->get_parameter(0).get_int() << "]";
                return;
            }
            m_out << "(Array ";
            for (unsigned i = 0; i < num_params; ++i) {
                visit_sort(to_sort(s->get_parameter(i).get_ast()));
                if (i + 1 < num_params) {
                    m_out << " ";
                }
            }
            m_out << ")";
            return;
        }
        else if (s->is_sort_of(m_dt_fid, DATATYPE_SORT)) {
            m_out << m_renaming.get_symbol(s->get_name());
            return;
        }
        else {
            sym = m_renaming.get_symbol(s->get_name());
        }
        visit_params(true, sym, s->get_num_parameters(), s->get_parameters());
    }

    void display_rational(rational const & r, bool is_int) {
        bool d = !is_int;
        if (r.is_int()) {
            m_out << r << (d ? ".0" : "");
        }
        else {
            m_out << "(/ " << numerator(r) << (d ? ".0" : "") << " " << denominator(r) << (d ? ".0" : "") << ")";
        }
    }


    void pp_arg(expr *arg, app *parent)
    {
        if (!m_is_smt2 && is_bool(arg) && is_var(arg) && parent->get_family_id() == m_basic_fid) {
            m_out << "(not (= ";
            pp_marked_expr(arg);
            m_out << " 0))";
        } else if (!m_is_smt2 && is_bool(arg) && !is_var(arg) &&
            parent->get_family_id() != m_basic_fid &&
            parent->get_family_id() != m_dt_fid) {

            m_out << "(ite ";
            pp_marked_expr(arg);
            m_out << " 1 0)";
        } else {
            pp_marked_expr(arg);
        }
    }

    void visit_app(app* n) {
        rational val;
        const char *str;
        bool is_int, pos;
        buffer<symbol> names;
        unsigned bv_size;
        zstring s;
        unsigned num_args = n->get_num_args();
        func_decl* decl = n->get_decl();
        scoped_mpf float_val(m_futil.fm());
        if (m_autil.is_numeral(n, val, is_int)) {
            if (val.is_neg()) {
                val.neg();
                if (m_is_smt2) {
                    m_out << "(- ";
                }
                else {
                    m_out << "(~ ";
                }
                display_rational(val, is_int);
                m_out << ")";
            }
            else {
                display_rational(val, is_int);
            }
        }
        else if (m_sutil.str.is_string(n, s)) {
            std::string encs = s.encode();
            m_out << "\"";
            for (unsigned i = 0; i < encs.length(); ++i) {
                if (encs[i] == '\"') {
                    m_out << "\"\"";
                }
                else {
                    m_out << encs[i];
                }
            }
            m_out << "\"";
        }
        else if (m_bvutil.is_numeral(n, val, bv_size)) {
            if (m_is_smt2) {
                m_out << "(_ bv" << val << " " << bv_size << ")";
            }
            else {
                m_out << "bv" << val << "[" << bv_size << "]";
            }
        }
        else if (m_futil.is_numeral(n, float_val)) {
            m_out << "((_ to_fp " <<
                float_val.get().get_ebits() << " " <<
                float_val.get().get_sbits() << ") RTZ " <<
                m_futil.fm().to_string(float_val).c_str() << ")";
        }
        else if (m_bvutil.is_bit2bool(n)) {
            unsigned bit = n->get_decl()->get_parameter(0).get_int();
            if (m_is_smt2) {
                m_out << "(= ((_ extract " << bit << " " << bit << ") ";
                pp_marked_expr(n->get_arg(0));
                m_out << ") (_ bv1 1))";
            }
            else {
                m_out << "(= (extract[" << bit << ":" << bit << "] ";
                pp_marked_expr(n->get_arg(0));
                m_out << ") bv1[1])";
            }
        }
        else if (m_strutil.is_string(n, &str)) {
            m_out << "\"" << str << "\"";
        }
        else if (m_manager.is_label(n, pos, names) && names.size() >= 1) {
            if (m_is_smt2) {
                m_out << "(! ";
                pp_marked_expr(n->get_arg(0));
                m_out << (pos?":lblpos":":lblneg") << " " << m_renaming.get_symbol(names[0]) << ")";
            }
            else {
                m_out << "(" << (pos?"lblpos":"lblneg") << " " << m_renaming.get_symbol(names[0]) << " ";
                expr* ch = n->get_arg(0);
                pp_marked_expr(ch);
                m_out << ")";
            }
        }
        else if (m_manager.is_label_lit(n, names) && names.size() >= 1) {
            if (m_is_smt2) {
                m_out << "(! true :lblpos " << m_renaming.get_symbol(names[0]) << ")";
            }
            else {
                m_out << "(lblpos " << m_renaming.get_symbol(names[0]) << " true )";
            }
        }
        else if (num_args == 0) {
            if (decl->private_parameters()) {
                m_out << m_renaming.get_symbol(decl->get_name());
            }
            else {
                symbol sym = m_renaming.get_symbol(decl->get_name());
                visit_params(false, sym, decl->get_num_parameters(), decl->get_parameters());
            }
        }
        else if (num_args == 1 && n->get_family_id() == m_label_fid) {
            expr* ch = n->get_arg(0);
            pp_marked_expr(ch);
        }
        else if (m_simplify_implies && m_manager.is_implies(decl) && m_manager.is_implies(n->get_arg(1))) {
            expr *curr = n;
            expr *arg;
            m_out << "(implies (and";
            while (m_manager.is_implies(curr)) {
                arg = to_app(curr)->get_arg(0);

                m_out << " ";
                pp_arg(arg, n);
                curr = to_app(curr)->get_arg(1);
            }
            m_out << ") ";
            pp_arg(curr, n);
            m_out << ")";

        } else if (m_manager.is_distinct(decl)) {
            ptr_vector<expr> args(num_args, n->get_args());
            unsigned         idx = 0;
            m_out << "(and";
            while (true) {
                while (idx < args.size() && !args[idx])
                    idx++;
                if (idx >= args.size()) break;
                sort *   s = m_manager.get_sort(args[idx]);
                unsigned next = idx + 1;

                // check if there is only a single one
                while (next < args.size() && (!args[next] || m_manager.get_sort(args[next]) != s))
                    next++;
                if (next >= args.size()) {
                    args[idx] = 0;
                    // if so, skip it
                    continue;
                }

                // otherwise print all of the relevant sort
                m_out << " (distinct";
                for (unsigned i = idx; i < args.size(); ++i) {
                    if (args[i] && s == m_manager.get_sort(args[i])) {
                        m_out << " ";
                        pp_marked_expr(args[i]);
                        args[i] = 0;
                    }
                }
                m_out << ")";
            }
            m_out << " true)";
        }
        else {
            m_out << "(";
            pp_decl(decl);
            for (unsigned i = 0; i < num_args; ++i) {
                pp_arg(n->get_arg(i), n);
                if (i + 1 < num_args) {
                    m_out << " ";
                }
            }
            m_out << ")";
        }
    }

    void print_no_lets(expr *e)
    {
        smt_printer p(m_out, m_manager, m_qlists, m_renaming, m_logic, true, m_simplify_implies, m_is_smt2, m_indent, m_num_var_names, m_var_names);
        p(e);
    }

    void print_bound(symbol const& name) {
        if (!m_is_smt2 && (name.is_numerical() || '?' != name.bare_str()[0])) {
            m_out << "?";
        }
        m_out << name;
    }

    void visit_quantifier(quantifier* q) {
        m_qlists.push_back(q);

        m_out << "(";
        if (q->is_forall()) {
            m_out << "forall ";
        }
        else {
            m_out << "exists ";
        }
        if (m_is_smt2) {
            m_out << "(";
        }
        for (unsigned i = 0; i < q->get_num_decls(); ++i) {
            sort* s = q->get_decl_sort(i);
            m_out << "(";
            print_bound(m_renaming.get_symbol(q->get_decl_name(i)));
            m_out << " ";
            visit_sort(s, true);
            m_out << ") ";
        }
        if (m_is_smt2) {
            m_out << ")";
        }

        if (m_is_smt2 && (q->get_num_patterns() > 0 || q->get_qid() != symbol::null)) {
            m_out << "(! ";
        }
        {
            smt_printer p(m_out, m_manager, m_qlists, m_renaming, m_logic, false, m_is_smt2, m_simplify_implies, m_indent, m_num_var_names, m_var_names);
            p(q->get_expr());
        }

        for (unsigned i = 0; i < q->get_num_patterns(); ++i) {
            app *pat = reinterpret_cast<app*> (q->get_pattern(i));

            if (pat->get_num_args() == 1 && is_app(pat->get_arg(0))) {
                app *app = to_app(pat->get_arg(0));
                if (app->get_num_args() == 1 && app->get_decl()->get_name().str() == "sk_hack") {
                    /*
                    m_out << " :ex_act { ";
                    print_no_lets(app->get_arg(0));
                    m_out << "}";
                    */
                    continue;
                }
            }

            if (m_is_smt2) {
                m_out << " :pattern ( ";
            }
            else {
                m_out << " :pat { ";
            }
            for (unsigned j = 0; j < pat->get_num_args(); ++j) {
                print_no_lets(pat->get_arg(j));
                m_out << " ";
            }
            if (m_is_smt2) {
                m_out << ")";
            }
            else {
                m_out << "}";
            }
        }

        if (q->get_qid() != symbol::null)
            m_out << " :qid " << q->get_qid();

        if (m_is_smt2 && (q->get_num_patterns() > 0 || q->get_qid() != symbol::null)) {
            m_out << ")";
        }
        m_out << ")";
        newline();
        m_qlists.pop_back();
    }

    void newline() {
        unsigned i = m_indent;
        m_out << "\n";
        while (i > 0) { m_out << " "; --i; }
    }

    void visit_var(var* v) {
        unsigned idx = v->get_idx();
        for (unsigned i = m_qlists.size(); ; --i) {
            if (i == 0) {
                break;
            }
            quantifier* q = m_qlists[i-1];
            unsigned num_decls = q->get_num_decls();
            if (idx < num_decls) {
                unsigned offs = num_decls-idx-1;
                symbol name = m_renaming.get_symbol(q->get_decl_name(offs));
                print_bound(name);
                return;
            }
            idx -= num_decls;
        }
        if (idx < m_num_var_names) {
            m_out << m_var_names[m_num_var_names - idx - 1];
        }
        else {
            m_out << "?" << idx;
        }
    }

    void pp_marked_expr(expr* n) {
        if (m_mark.is_marked(n)) {
            pp_id(n);
        }
        else {
            pp_expr(n);
        }
    }

    void pp_expr(expr* n) {
        switch(n->get_kind()) {
        case AST_QUANTIFIER:
            visit_quantifier(to_quantifier(n));
            break;
        case AST_APP:
            visit_app(to_app(n));
            break;
        case AST_VAR:
            visit_var(to_var(n));
            break;
        default:
            UNREACHABLE();
        }
    }

    void visit_expr(expr* n) {
        if (m_is_smt2) {
            m_out << "(let ((";
        }
        else if (is_bool(n)) {
            m_out << "(flet (";
        }
        else {
            m_out << "(let (";
        }
        pp_id(n);
        m_out << " ";
        pp_expr(n);
        if (m_is_smt2) {
            m_out << ")";
        }
        m_out << ")";
        newline();
    }

    bool is_unit(expr* n) {
        if (n->get_ref_count() <= 2 && is_small(n)) {
            return true;
        }
        if (n == m_top) {
            return true;
        }
        switch(n->get_kind()) {
        case AST_VAR:
            return true;
        case AST_APP:
            return to_app(n)->get_num_args() == 0;
        default:
            return false;
        }
    }

    static const unsigned m_line_length = 80;

    bool is_small(expr* n) {
        unsigned sz = 0;
        return is_small(n, sz);
    }

    bool is_small(expr* n, unsigned& sz) {
        if (sz > m_line_length) {
            return false;
        }
        if (m_mark.is_marked(n)) {
            sz += 5;
            return sz <= m_line_length;
        }
        switch(n->get_kind()) {
        case AST_QUANTIFIER:
            return false;
        case AST_VAR:
            sz += 5;
            return sz <= m_line_length;
        case AST_APP: {
            app* a = to_app(n);
            func_decl* d = a->get_decl();
            symbol const& s = d->get_name();
            if (s.is_numerical()) {
                sz += 4;
            }
            if (s.is_numerical()) {
                sz += 7;
            }
            else {
                sz += 3 + static_cast<unsigned>(strlen(s.bare_str()));
            }
            for (unsigned i = 0; i < a->get_num_args() && sz <= m_line_length; ++i) {
                sz += 1;
                if (!is_small(a->get_arg(i), sz)) {
                    return false;
                }
            }
            return sz <= m_line_length;
        }
        default:
            return false;
        }
    }

    bool visit_children(expr* n) {
        unsigned todo_size = m_todo.size();
        switch(n->get_kind()) {
        case AST_QUANTIFIER:
        case AST_VAR:
            break;
        case AST_APP: {
            app* a = to_app(n);
            for (unsigned i = 0; i < a->get_num_args(); ++i) {
                expr* ch = a->get_arg(i);
                if (!is_unit(ch) && !m_mark.is_marked(ch)) {
                    m_todo.push_back(ch);
                }
            }
            break;
        }
        default:
            UNREACHABLE();
            break;
        }
        bool all_visited = todo_size == m_todo.size();
        return all_visited;
    }

public:
    smt_printer(std::ostream& out, ast_manager& m, ptr_vector<quantifier>& ql, smt_renaming& rn,
                symbol logic, bool no_lets, bool is_smt2, bool simplify_implies, unsigned indent, unsigned num_var_names = 0, char const* const* var_names = 0) :
        m_out(out),
        m_manager(m),
        m_qlists(ql),
        m_renaming(rn),
        m_indent(indent),
        m_num_var_names(num_var_names),
        m_var_names(var_names),
        m_num_lets(0),
        m_autil(m),
        m_bvutil(m),
<<<<<<< HEAD
        m_sutil(m),
        m_futil(m),
=======
        m_strutil(m),
>>>>>>> bc79a737
        m_logic(logic),
        m_AUFLIRA("AUFLIRA"),
        // It's much easier to read those testcases with that.
        m_no_lets(no_lets),
        m_is_smt2(is_smt2),
        m_simplify_implies(simplify_implies)
    {
        m_basic_fid = m.get_basic_family_id();
        m_label_fid = m.mk_family_id("label");
        m_bv_fid    = m.mk_family_id("bv");
        m_arith_fid = m.mk_family_id("arith");
        m_array_fid = m.mk_family_id("array");
        m_str_fid   = m.mk_family_id("str");
        m_dt_fid    = m.mk_family_id("datatype");
        m_fpa_fid   = m.mk_family_id("fpa");
    }

    void operator()(expr* n) {
        m_top = n;
        if (!m_no_lets) {
            switch(n->get_kind()) {
            case AST_APP:
                for (unsigned i = 0; i < to_app(n)->get_num_args(); ++i) {
                    m_todo.push_back(to_app(n)->get_arg(i));
                }
                break;
            // Don't do this for quantifiers -- they need to have the body be
            // visited when the m_qlist contains the relevant quantifier.
            default:
                break;
            }
        }

        while (!m_todo.empty()) {
            expr* m = m_todo.back();
            if (m_mark.is_marked(m)) {
                m_todo.pop_back();
            }
            else if (is_unit(m)) {
                m_todo.pop_back();
            }
            else if (visit_children(m)) {
                m_todo.pop_back();
                m_mark.mark(m, true);
                visit_expr(m);
                ++m_num_lets;
            }
        }

        pp_marked_expr(n);
        for (unsigned i = 0; i < m_num_lets; ++i) {
            m_out << ")";
        }
        m_mark.reset();
        m_num_lets = 0;
        m_top = 0;
    }

    void pp_dt(ast_mark& mark, sort* s) {
        SASSERT(s->is_sort_of(m_dt_fid, DATATYPE_SORT));
        datatype_util util(m_manager);
        ptr_vector<func_decl> const* decls;
        ptr_vector<sort> rec_sorts;

        rec_sorts.push_back(s);
        mark.mark(s, true);

        // collect siblings and sorts that have not already been printed.
        for (unsigned h = 0; h < rec_sorts.size(); ++h) {
            s = rec_sorts[h];
            decls = util.get_datatype_constructors(s);

            for (unsigned i = 0; i < decls->size(); ++i) {
                func_decl* f = (*decls)[i];
                for (unsigned j = 0; j < f->get_arity(); ++j) {
                    sort* s2 = f->get_domain(j);
                    if (!mark.is_marked(s2)) {
                        if (m_manager.is_uninterp(s2)) {
                            pp_sort_decl(mark, s2);
                        }
                        else if (!util.is_datatype(s2)) {
                            // skip
                        }
                        else if (util.are_siblings(s, s2)) {
                            rec_sorts.push_back(s2);
                            mark.mark(s2, true);
                        }
                        else {
                            pp_sort_decl(mark, s2);
                        }
                    }
                }
            }
        }

        if (m_is_smt2) {
            // TBD: datatypes may be declared parametrically.
            // get access to parametric generalization, or print
            // monomorphic specialization with a tag that gets reused at use-point.
            m_out << "(declare-datatypes () (";
        }
        else {
            m_out << ":datatypes (";
        }
        for (unsigned si = 0; si < rec_sorts.size(); ++si) {
            s = rec_sorts[si];
            m_out << "(";
            m_out << m_renaming.get_symbol(s->get_name());
            m_out << " ";
            decls = util.get_datatype_constructors(s);

            for (unsigned i = 0; i < decls->size(); ++i) {
                func_decl* f = (*decls)[i];
                ptr_vector<func_decl> const& accs = *util.get_constructor_accessors(f);
                if (m_is_smt2 || accs.size() > 0) {
                    m_out << "(";
                }
                m_out << m_renaming.get_symbol(f->get_name());
                if (!accs.empty() || !m_is_smt2) {
                    m_out << " ";
                }
                for (unsigned j = 0; j < accs.size(); ++j) {
                    func_decl* a = accs[j];
                    m_out << "(" << m_renaming.get_symbol(a->get_name()) << " ";
                    visit_sort(a->get_range());
                    m_out << ")";
                    if (j + 1 < accs.size()) m_out << " ";
                }
                if (m_is_smt2 || accs.size() > 0) {
                    m_out << ")";
                    if (i + 1 < decls->size()) {
                        m_out << " ";
                    }
                }
            }
            m_out << ")";
            if (si + 1 < rec_sorts.size()) {
                m_out << " ";
            }
        }
        if (m_is_smt2) {
            m_out << ")";
        }
        m_out << ")";
        newline();
    }


    void pp_sort_decl(ast_mark& mark, sort* s) {
        if (mark.is_marked(s)) {
            return;
        }
        if (s->is_sort_of(m_dt_fid, DATATYPE_SORT)) {
            pp_dt(mark, s);
        }
        else {
            if (m_is_smt2) {
                m_out << "(declare-sort ";
            }
            else {
                m_out << ":extrasorts (";
            }
            visit_sort(s);
            m_out << ")";
            newline();
        }
        mark.mark(s, true);
    }

    void operator()(sort* s) {
        ast_mark mark;
        pp_sort_decl(mark, s);
    }

    void operator()(func_decl* d) {
        if (m_is_smt2) {
            m_out << "(declare-fun ";
            pp_decl(d);
            m_out << "(";
            for (unsigned i = 0; i < d->get_arity(); ++i) {
                if (i > 0) m_out << " ";
                visit_sort(d->get_domain(i), true);
            }
            m_out << ") ";
            visit_sort(d->get_range());
            m_out << ")";
        }
        else {
            m_out << "(";
            pp_decl(d);
            for (unsigned i = 0; i < d->get_arity(); ++i) {
                m_out << " ";
                visit_sort(d->get_domain(i), true);
            }
            m_out << " ";
            visit_sort(d->get_range());
            m_out << ")";
        }
    }

    void visit_pred(func_decl* d) {
        m_out << "(";
        pp_decl(d);
        for (unsigned i = 0; i < d->get_arity(); ++i) {
            m_out << " ";
            visit_sort(d->get_domain(i), true);
        }
        m_out << ")";
    }
};


// ---------------------------------------
// ast_smt_pp:

ast_smt_pp::ast_smt_pp(ast_manager& m):
    m_manager(m),
    m_assumptions(m),
    m_assumptions_star(m),
    m_benchmark_name(),
    m_source_info(),
    m_status("unknown"),
    m_category(),
    m_logic(),
    m_dt_fid(m.mk_family_id("datatype")),
    m_is_declared(&m_is_declared_default),
    m_simplify_implies(true)
{}


void ast_smt_pp::display_expr(std::ostream& strm, expr* n) {
    ptr_vector<quantifier> ql;
    smt_renaming rn;
    smt_printer p(strm, m_manager, ql, rn, m_logic, false, false, m_simplify_implies, 0);
    p(n);
}

void ast_smt_pp::display_expr_smt2(std::ostream& strm, expr* n, unsigned indent, unsigned num_var_names, char const* const* var_names) {
    ptr_vector<quantifier> ql;
    smt_renaming rn;
    smt_printer p(strm, m_manager, ql, rn, m_logic, false, true, m_simplify_implies, indent, num_var_names, var_names);
    p(n);
}

void ast_smt_pp::display_ast_smt2(std::ostream& strm, ast* a, unsigned indent, unsigned num_var_names, char const* const* var_names) {
    ptr_vector<quantifier> ql;
    smt_renaming rn;
    smt_printer p(strm, m_manager, ql, rn, m_logic, false, true, m_simplify_implies, indent, num_var_names, var_names);
    if (is_expr(a)) {
        p(to_expr(a));
    }
    else if (is_func_decl(a)) {
        p(to_func_decl(a));
    }
    else {
        SASSERT(is_sort(a));
        p(to_sort(a));
    }
}


void ast_smt_pp::display_smt2(std::ostream& strm, expr* n) {
    ptr_vector<quantifier> ql;
    ast_manager& m = m_manager;
    decl_collector decls(m);
    smt_renaming rn;

    for (unsigned i = 0; i < m_assumptions.size(); ++i) {
        decls.visit(m_assumptions[i].get());
    }
    for (unsigned i = 0; i < m_assumptions_star.size(); ++i) {
        decls.visit(m_assumptions_star[i].get());
    }
    decls.visit(n);

    if (m.is_proof(n)) {
        strm << "(";
    }
    if (m_benchmark_name != symbol::null) {
        strm << "; " << m_benchmark_name << "\n";
    }
    if (m_source_info != symbol::null && m_source_info != symbol("")) {
        strm << "; :source { " << m_source_info << " }\n";
    }
    if (m.is_bool(n)) {
        strm << "(set-info :status " << m_status << ")\n";
    }
    if (m_category != symbol::null && m_category != symbol("")) {
        strm << "; :category { " << m_category << " }\n";
    }
    if (m_logic != symbol::null && m_logic != symbol("")) {
        strm << "(set-logic " << m_logic << ")\n";
    }
    if (m_attributes.size() > 0) {
        strm << "; " << m_attributes.c_str();
    }

    ast_mark sort_mark;
    for (unsigned i = 0; i < decls.get_num_sorts(); ++i) {
        sort* s = decls.get_sorts()[i];
        if (!(*m_is_declared)(s)) {
            smt_printer p(strm, m, ql, rn, m_logic, true, true, m_simplify_implies, 0);
            p.pp_sort_decl(sort_mark, s);
        }
    }

    for (unsigned i = 0; i < decls.get_num_decls(); ++i) {
        func_decl* d = decls.get_func_decls()[i];
        if (!(*m_is_declared)(d)) {
            smt_printer p(strm, m, ql, rn, m_logic, true, true, m_simplify_implies, 0);
            p(d);
            strm << "\n";
        }
    }

    for (unsigned i = 0; i < decls.get_num_preds(); ++i) {
        func_decl* d = decls.get_pred_decls()[i];
        if (!(*m_is_declared)(d)) {
            smt_printer p(strm, m, ql, rn, m_logic, true, true, m_simplify_implies, 0);
            p(d);
            strm << "\n";
        }
    }

    for (unsigned i = 0; i < m_assumptions.size(); ++i) {
        smt_printer p(strm, m, ql, rn, m_logic, false, true, m_simplify_implies, 1);
        strm << "(assert\n ";
        p(m_assumptions[i].get());
        strm << ")\n";
    }

    for (unsigned i = 0; i < m_assumptions_star.size(); ++i) {
        smt_printer p(strm, m, ql, rn, m_logic, false, true, m_simplify_implies, 1);
        strm << "(assert\n ";
        p(m_assumptions_star[i].get());
        strm << ")\n";
    }

    smt_printer p(strm, m, ql, rn, m_logic, false, true, m_simplify_implies, 0);
    if (m.is_bool(n)) {
        if (!m.is_true(n)) {
            strm << "(assert\n ";
            p(n);
            strm << ")\n";
        }
        strm << "(check-sat)\n";
    }
    else if (m.is_proof(n)) {
        strm << "(proof\n";
        p(n);
        strm << "))\n";
    }
    else {
        p(n);
    }
}

void ast_smt_pp::display(std::ostream& strm, expr* n) {
    ptr_vector<quantifier> ql;
    decl_collector decls(m_manager);
    smt_renaming rn;

    for (unsigned i = 0; i < m_assumptions.size(); ++i) {
        decls.visit(m_assumptions[i].get());
    }
    for (unsigned i = 0; i < m_assumptions_star.size(); ++i) {
        decls.visit(m_assumptions_star[i].get());
    }
    decls.visit(n);

    strm << "(benchmark ";

    if (m_benchmark_name != symbol::null) {
        strm << m_benchmark_name << "\n";
    }
    else {
        strm << "unnamed\n";
    }
    if (m_source_info != symbol::null && m_source_info != symbol("")) {
        strm << ":source { " << m_source_info << " }\n";
    }
    strm << ":status " << m_status << "\n";
    if (m_category != symbol::null && m_category != symbol("")) {
        strm << ":category { " << m_category << " }\n";
    }
    if (m_logic != symbol::null && m_logic != symbol("")) {
        strm << ":logic " << m_logic << "\n";
    }

    if (m_attributes.size() > 0) {
        strm << m_attributes.c_str();
    }

    ast_mark sort_mark;
    for (unsigned i = 0; i < decls.get_num_sorts(); ++i) {
        sort* s = decls.get_sorts()[i];
        if (!(*m_is_declared)(s)) {
            smt_printer p(strm, m_manager, ql, rn, m_logic, true, false, m_simplify_implies, 0);
            p.pp_sort_decl(sort_mark, s);
        }
    }

    for (unsigned i = 0; i < decls.get_num_decls(); ++i) {
        func_decl* d = decls.get_func_decls()[i];
        if (!(*m_is_declared)(d)) {
            strm << ":extrafuns (";
            smt_printer p(strm, m_manager, ql, rn, m_logic, true, false, m_simplify_implies, 0);
            p(d);
            strm << ")\n";
        }
    }

    for (unsigned i = 0; i < decls.get_num_preds(); ++i) {
        func_decl* d = decls.get_pred_decls()[i];
        if (!(*m_is_declared)(d)) {
            strm << ":extrapreds (";
            smt_printer p(strm, m_manager, ql, rn, m_logic, true, false, m_simplify_implies, 0);
            p.visit_pred(d);
            strm << ")\n";
        }
    }

    for (unsigned i = 0; i < m_assumptions.size(); ++i) {
        expr *    e = m_assumptions[i].get();
        strm << ":assumption\n";
        smt_printer p(strm, m_manager, ql, rn, m_logic, false, false, m_simplify_implies, 0);
        p(e);
        strm << "\n";
    }

    for (unsigned i = 0; i < m_assumptions_star.size(); ++i) {
        strm << ":assumption-core\n";
        smt_printer p(strm, m_manager, ql, rn, m_logic, false, false, m_simplify_implies, 0);
        p(m_assumptions_star[i].get());
        strm << "\n";
    }

    {
        strm << ":formula\n";
        smt_printer p(strm, m_manager, ql, rn, m_logic, false, false, m_simplify_implies, 0);
        p(n);
        strm << "\n";
    }
    strm << ")\n";
}<|MERGE_RESOLUTION|>--- conflicted
+++ resolved
@@ -163,12 +163,9 @@
     unsigned         m_num_lets;
     arith_util       m_autil;
     bv_util          m_bvutil;
-<<<<<<< HEAD
     seq_util         m_sutil;
     fpa_util         m_futil;
-=======
     str_util         m_strutil;
->>>>>>> bc79a737
     family_id        m_basic_fid;
     family_id        m_bv_fid;
     family_id        m_str_fid;
@@ -840,12 +837,9 @@
         m_num_lets(0),
         m_autil(m),
         m_bvutil(m),
-<<<<<<< HEAD
         m_sutil(m),
         m_futil(m),
-=======
         m_strutil(m),
->>>>>>> bc79a737
         m_logic(logic),
         m_AUFLIRA("AUFLIRA"),
         // It's much easier to read those testcases with that.
