############################################
# Copyright (c) 2012 Microsoft Corporation
# 
# Z3 Python interface
#
# Author: Leonardo de Moura (leonardo)
############################################

"""Z3 is a high performance theorem prover developed at Microsoft Research. Z3 is used in many applications such as: software/hardware verification and testing, constraint solving, analysis of hybrid systems, security, biology (in silico analysis), and geometrical problems.

Several online tutorials for Z3Py are available at:
http://rise4fun.com/Z3Py/tutorial/guide

Please send feedback, comments and/or corrections to leonardo@microsoft.com. Your comments are very valuable.

Small example:

>>> x = Int('x')
>>> y = Int('y')
>>> s = Solver()
>>> s.add(x > 0)
>>> s.add(x < 2)
>>> s.add(y == x + 1)
>>> s.check()
sat
>>> m = s.model()
>>> m[x]
1
>>> m[y]
2

Z3 exceptions:

>>> try:
...   x = Int('x')
...   y = Bool('y')
...   # the expression x + y is type incorrect
...   n = x + y
... except Z3Exception as ex:
...   print("failed: %s" % ex)
failed: sort mismatch
"""
from z3core import *
from z3types import *
from z3consts import *
from z3printer import *
from fractions import Fraction
import sys
import io

if sys.version < '3':
    def _is_int(v):
        return isinstance(v, int) or isinstance(v, long)
else:
    def _is_int(v):
        return isinstance(v, int)

def enable_trace(msg):
    Z3_enable_trace(msg)

def disable_trace(msg):
    Z3_disable_trace(msg)

def get_version_string():
  major = ctypes.c_uint(0)
  minor = ctypes.c_uint(0)
  build = ctypes.c_uint(0)
  rev = ctypes.c_uint(0)
  Z3_get_version(major, minor, build, rev)
  return "%s.%s.%s" % (major.value, minor.value, build.value)

def get_version():
  major = ctypes.c_uint(0)
  minor = ctypes.c_uint(0)
  build = ctypes.c_uint(0)
  rev = ctypes.c_uint(0)
  Z3_get_version(major, minor, build, rev)
  return (major.value, minor.value, build.value, rev.value)

# We use _z3_assert instead of the assert command because we want to
# produce nice error messages in Z3Py at rise4fun.com
def _z3_assert(cond, msg):
    if not cond:
        raise Z3Exception(msg)

def open_log(fname):
    """Log interaction to a file. This function must be invoked immediately after init(). """
    Z3_open_log(fname)

def append_log(s):
    """Append user-defined string to interaction log. """
    Z3_append_log(s)

def to_symbol(s, ctx=None):
    """Convert an integer or string into a Z3 symbol."""
    if isinstance(s, int):
        return Z3_mk_int_symbol(_get_ctx(ctx).ref(), s)
    else:
        return Z3_mk_string_symbol(_get_ctx(ctx).ref(), s)

def _symbol2py(ctx, s):
    """Convert a Z3 symbol back into a Python object. """
    if Z3_get_symbol_kind(ctx.ref(), s) == Z3_INT_SYMBOL:
        return "k!%s" % Z3_get_symbol_int(ctx.ref(), s)
    else:
        return Z3_get_symbol_string(ctx.ref(), s)

_error_handler_fptr = ctypes.CFUNCTYPE(None, ctypes.c_void_p, ctypes.c_uint)

# Hack for having nary functions that can receive one argument that is the
# list of arguments.
def _get_args(args):
    try:
        if len(args) == 1 and (isinstance(args[0], tuple) or isinstance(args[0], list)):
            return args[0]
        else:
            return args
    except:  # len is not necessarily defined when args is not a sequence (use reflection?)
        return args

def _Z3python_error_handler_core(c, e):
    # Do nothing error handler, just avoid exit(0)
    # The wrappers in z3core.py will raise a Z3Exception if an error is detected
    return
    
_Z3Python_error_handler = _error_handler_fptr(_Z3python_error_handler_core)

def _to_param_value(val):
    if isinstance(val, bool):
        if val == True:
            return "true"
        else:
            return "false"
    else:
        return str(val)

class Context:
    """A Context manages all other Z3 objects, global configuration options, etc.
    
    Z3Py uses a default global context. For most applications this is sufficient.
    An application may use multiple Z3 contexts. Objects created in one context
    cannot be used in another one. However, several objects may be "translated" from
    one context to another. It is not safe to access Z3 objects from multiple threads.
    The only exception is the method `interrupt()` that can be used to interrupt() a long 
    computation.
    The initialization method receives global configuration options for the new context.
    """
    def __init__(self, *args, **kws):
        if __debug__:
            _z3_assert(len(args) % 2 == 0, "Argument list must have an even number of elements.")
        conf = Z3_mk_config()
        for key in kws:
            value = kws[key]
            Z3_set_param_value(conf, str(key).upper(), _to_param_value(value))
        prev = None
        for a in args:
            if prev == None:
                prev = a
            else:
                Z3_set_param_value(conf, str(prev), _to_param_value(a))
                prev = None
        self.lib = lib()
        self.ctx = Z3_mk_context_rc(conf)
        Z3_set_ast_print_mode(self.ctx, Z3_PRINT_SMTLIB2_COMPLIANT)
        lib().Z3_set_error_handler.restype  = None
        lib().Z3_set_error_handler.argtypes = [ContextObj, _error_handler_fptr]
        lib().Z3_set_error_handler(self.ctx, _Z3Python_error_handler)
        Z3_del_config(conf)

    def __del__(self):
        self.lib.Z3_del_context(self.ctx)

    def ref(self):
        """Return a reference to the actual C pointer to the Z3 context."""
        return self.ctx

    def interrupt(self):
        """Interrupt a solver performing a satisfiability test, a tactic processing a goal, or simplify functions.  

        This method can be invoked from a thread different from the one executing the
        interruptable procedure.
        """
        Z3_interrupt(self.ref())
        

# Global Z3 context
_main_ctx = None
def main_ctx():
    """Return a reference to the global Z3 context. 
    
    >>> x = Real('x')
    >>> x.ctx == main_ctx()
    True
    >>> c = Context()
    >>> c == main_ctx()
    False
    >>> x2 = Real('x', c)
    >>> x2.ctx == c
    True
    >>> eq(x, x2)
    False
    """
    global _main_ctx
    if _main_ctx == None:
        _main_ctx = Context()
    return _main_ctx    

def _get_ctx(ctx):
    if ctx == None:
        return main_ctx()
    else:
        return ctx

def set_param(*args, **kws):
    """Set Z3 global (or module) parameters.

    >>> set_param(precision=10)
    """
    if __debug__:
        _z3_assert(len(args) % 2 == 0, "Argument list must have an even number of elements.")
    new_kws = {}
    for k in kws:
        v = kws[k]
        if not set_pp_option(k, v):
            new_kws[k] = v
    for key in new_kws:
        value = new_kws[key]
        Z3_global_param_set(str(key).upper(), _to_param_value(value))
    prev = None
    for a in args:
        if prev == None:
            prev = a
        else:
            Z3_global_param_set(str(prev), _to_param_value(a))
            prev = None

def reset_params():
    """Reset all global (or module) parameters.
    """
    Z3_global_param_reset_all()

def set_option(*args, **kws):
    """Alias for 'set_param' for backward compatibility.
    """
    return set_param(*args, **kws)

def get_param(name):
    """Return the value of a Z3 global (or module) parameter

    >>> get_param('nlsat.reorder')
    'true'
    """
    ptr = (ctypes.c_char_p * 1)()
    if Z3_global_param_get(str(name), ptr):
        r = z3core._to_pystr(ptr[0])
        return r
    raise Z3Exception("failed to retrieve value for '%s'" % name)

#########################################
#
# ASTs base class
#
#########################################

# Mark objects that use pretty printer
class Z3PPObject:
    """Superclass for all Z3 objects that have support for pretty printing."""
    def use_pp(self):
        return True

class AstRef(Z3PPObject):
    """AST are Direct Acyclic Graphs (DAGs) used to represent sorts, declarations and expressions."""
    def __init__(self, ast, ctx=None):
        self.ast  = ast
        self.ctx  = _get_ctx(ctx)
        Z3_inc_ref(self.ctx.ref(), self.as_ast())

    def __del__(self):
        Z3_dec_ref(self.ctx.ref(), self.as_ast())

    def __str__(self):
        return obj_to_string(self)

    def __repr__(self):
        return obj_to_string(self)

    def sexpr(self):
        """Return an string representing the AST node in s-expression notation.
        
        >>> x = Int('x')
        >>> ((x + 1)*x).sexpr()
        '(* (+ x 1) x)'
        """
        return Z3_ast_to_string(self.ctx_ref(), self.as_ast())

    def as_ast(self):
        """Return a pointer to the corresponding C Z3_ast object."""
        return self.ast

    def get_id(self):
        """Return unique identifier for object. It can be used for hash-tables and maps."""
        return Z3_get_ast_id(self.ctx_ref(), self.as_ast())

    def ctx_ref(self):
        """Return a reference to the C context where this AST node is stored."""
        return self.ctx.ref()
        
    def eq(self, other):
        """Return `True` if `self` and `other` are structurally identical.
        
        >>> x = Int('x')
        >>> n1 = x + 1
        >>> n2 = 1 + x
        >>> n1.eq(n2)
        False
        >>> n1 = simplify(n1)
        >>> n2 = simplify(n2)
        >>> n1.eq(n2)
        True
        """
        if __debug__:
            _z3_assert(is_ast(other), "Z3 AST expected")
        return Z3_is_eq_ast(self.ctx_ref(), self.as_ast(), other.as_ast())
    
    def translate(self, target):
        """Translate `self` to the context `target`. That is, return a copy of `self` in the context `target`. 
        
        >>> c1 = Context()
        >>> c2 = Context()
        >>> x  = Int('x', c1)
        >>> y  = Int('y', c2)
        >>> # Nodes in different contexts can't be mixed.
        >>> # However, we can translate nodes from one context to another.
        >>> x.translate(c2) + y
        x + y
        """
        if __debug__:
            _z3_assert(isinstance(target, Context), "argument must be a Z3 context")
        return _to_ast_ref(Z3_translate(self.ctx.ref(), self.as_ast(), target.ref()), target)

    def hash(self):
        """Return a hashcode for the `self`.
        
        >>> n1 = simplify(Int('x') + 1)
        >>> n2 = simplify(2 + Int('x') - 1)
        >>> n1.hash() == n2.hash()
        True
        """
        return Z3_get_ast_hash(self.ctx_ref(), self.as_ast())

def is_ast(a):
    """Return `True` if `a` is an AST node.
    
    >>> is_ast(10)
    False
    >>> is_ast(IntVal(10))
    True
    >>> is_ast(Int('x'))
    True
    >>> is_ast(BoolSort())
    True
    >>> is_ast(Function('f', IntSort(), IntSort()))
    True
    >>> is_ast("x")
    False
    >>> is_ast(Solver())
    False
    """
    return isinstance(a, AstRef)

def eq(a, b):
    """Return `True` if `a` and `b` are structurally identical AST nodes.
    
    >>> x = Int('x')
    >>> y = Int('y')
    >>> eq(x, y)
    False
    >>> eq(x + 1, x + 1)
    True
    >>> eq(x + 1, 1 + x)
    False
    >>> eq(simplify(x + 1), simplify(1 + x))
    True
    """
    if __debug__:
        _z3_assert(is_ast(a) and is_ast(b), "Z3 ASTs expected")
    return a.eq(b)

def _ast_kind(ctx, a):
    if is_ast(a):
        a = a.as_ast()
    return Z3_get_ast_kind(ctx.ref(), a)

def _ctx_from_ast_arg_list(args, default_ctx=None):
    ctx = None
    for a in args:
        if is_ast(a) or is_probe(a):
            if ctx == None:
                ctx = a.ctx
            else:
                if __debug__:
                    _z3_assert(ctx == a.ctx, "Context mismatch")
    if ctx == None:
        ctx = default_ctx
    return ctx

def _ctx_from_ast_args(*args):
    return _ctx_from_ast_arg_list(args)

def _to_func_decl_array(args):
    sz = len(args)
    _args = (FuncDecl * sz)()
    for i in range(sz):
        _args[i] = args[i].as_func_decl()
    return _args, sz

def _to_ast_array(args):
    sz = len(args)
    _args = (Ast * sz)()
    for i in range(sz):
        _args[i] = args[i].as_ast()
    return _args, sz

def _to_ref_array(ref, args):
    sz = len(args)
    _args = (ref * sz)()
    for i in range(sz):
        _args[i] = args[i].as_ast()
    return _args, sz

def _to_ast_ref(a, ctx):
    k = _ast_kind(ctx, a)
    if k == Z3_SORT_AST:
        return _to_sort_ref(a, ctx)
    elif k == Z3_FUNC_DECL_AST:
        return _to_func_decl_ref(a, ctx)
    else:
        return _to_expr_ref(a, ctx)

#########################################
#
# Sorts
#
#########################################

def _sort_kind(ctx, s):
    return Z3_get_sort_kind(ctx.ref(), s)

class SortRef(AstRef):
    """A Sort is essentially a type. Every Z3 expression has a sort. A sort is an AST node."""
    def as_ast(self):
        return Z3_sort_to_ast(self.ctx_ref(), self.ast)

    def get_id(self):
        return Z3_get_ast_id(self.ctx_ref(), self.as_ast())

    def kind(self):
        """Return the Z3 internal kind of a sort. This method can be used to test if `self` is one of the Z3 builtin sorts.
        
        >>> b = BoolSort()
        >>> b.kind() == Z3_BOOL_SORT
        True
        >>> b.kind() == Z3_INT_SORT
        False
        >>> A = ArraySort(IntSort(), IntSort())
        >>> A.kind() == Z3_ARRAY_SORT
        True
        >>> A.kind() == Z3_INT_SORT
        False
        """
        return _sort_kind(self.ctx, self.ast)

    def subsort(self, other):
        """Return `True` if `self` is a subsort of `other`. 
        
        >>> IntSort().subsort(RealSort())
        True
        """
        return False

    def cast(self, val):
        """Try to cast `val` as an element of sort `self`. 

        This method is used in Z3Py to convert Python objects such as integers,
        floats, longs and strings into Z3 expressions.

        >>> x = Int('x')
        >>> RealSort().cast(x)
        ToReal(x)
        """ 
        if __debug__:
            _z3_assert(is_expr(val), "Z3 expression expected")
            _z3_assert(self.eq(val.sort()), "Sort mismatch")
        return val

    def name(self):
        """Return the name (string) of sort `self`.
        
        >>> BoolSort().name()
        'Bool'
        >>> ArraySort(IntSort(), IntSort()).name()
        'Array'
        """
        return _symbol2py(self.ctx, Z3_get_sort_name(self.ctx_ref(), self.ast))

    def __eq__(self, other):
        """Return `True` if `self` and `other` are the same Z3 sort.
        
        >>> p = Bool('p')
        >>> p.sort() == BoolSort()
        True
        >>> p.sort() == IntSort()
        False
        """
        if other == None:
            return False
        return Z3_is_eq_sort(self.ctx_ref(), self.ast, other.ast)

    def __ne__(self, other):
        """Return `True` if `self` and `other` are not the same Z3 sort.
        
        >>> p = Bool('p')
        >>> p.sort() != BoolSort()
        False
        >>> p.sort() != IntSort()
        True
        """
        return not Z3_is_eq_sort(self.ctx_ref(), self.ast, other.ast)

def is_sort(s):
    """Return `True` if `s` is a Z3 sort.
    
    >>> is_sort(IntSort())
    True
    >>> is_sort(Int('x'))
    False
    >>> is_expr(Int('x'))
    True
    """
    return isinstance(s, SortRef)

def _to_sort_ref(s, ctx):
    if __debug__:
        _z3_assert(isinstance(s, Sort), "Z3 Sort expected")
    k = _sort_kind(ctx, s)
    if k == Z3_BOOL_SORT:
        return BoolSortRef(s, ctx)
    elif k == Z3_INT_SORT or k == Z3_REAL_SORT:
        return ArithSortRef(s, ctx)
    elif k == Z3_BV_SORT:
        return BitVecSortRef(s, ctx)
    elif k == Z3_ARRAY_SORT:
        return ArraySortRef(s, ctx)
    elif k == Z3_DATATYPE_SORT:
        return DatatypeSortRef(s, ctx)
<<<<<<< HEAD
    elif k == Z3_FINITE_DOMAIN_SORT:
	return FiniteDomainSortRef(s, ctx)
=======
    elif k == Z3_FLOATING_POINT_SORT:
        return FPSortRef(s, ctx)
    elif k == Z3_ROUNDING_MODE_SORT:
        return FPRMSortRef(s, ctx)
>>>>>>> 7fe337da
    return SortRef(s, ctx)

def _sort(ctx, a):
    return _to_sort_ref(Z3_get_sort(ctx.ref(), a), ctx)

def DeclareSort(name, ctx=None):
    """Create a new uninterpred sort named `name`.

    If `ctx=None`, then the new sort is declared in the global Z3Py context.

    >>> A = DeclareSort('A')
    >>> a = Const('a', A)
    >>> b = Const('b', A)
    >>> a.sort() == A
    True
    >>> b.sort() == A
    True
    >>> a == b
    a == b
    """
    ctx = _get_ctx(ctx)
    return SortRef(Z3_mk_uninterpreted_sort(ctx.ref(), to_symbol(name, ctx)), ctx)

#########################################
#
# Function Declarations
#
#########################################

class FuncDeclRef(AstRef):
    """Function declaration. Every constant and function have an associated declaration.
    
    The declaration assigns a name, a sort (i.e., type), and for function
    the sort (i.e., type) of each of its arguments. Note that, in Z3, 
    a constant is a function with 0 arguments.
    """
    def as_ast(self):
        return Z3_func_decl_to_ast(self.ctx_ref(), self.ast)

    def get_id(self):
        return Z3_get_ast_id(self.ctx_ref(), self.as_ast())

    def as_func_decl(self):
        return self.ast

    def name(self):
        """Return the name of the function declaration `self`.
        
        >>> f = Function('f', IntSort(), IntSort())
        >>> f.name()
        'f'
        >>> isinstance(f.name(), str)
        True
        """
        return _symbol2py(self.ctx, Z3_get_decl_name(self.ctx_ref(), self.ast))

    def arity(self):
        """Return the number of arguments of a function declaration. If `self` is a constant, then `self.arity()` is 0.
        
        >>> f = Function('f', IntSort(), RealSort(), BoolSort())
        >>> f.arity()
        2
        """
        return int(Z3_get_arity(self.ctx_ref(), self.ast))

    def domain(self, i):
        """Return the sort of the argument `i` of a function declaration. This method assumes that `0 <= i < self.arity()`.
        
        >>> f = Function('f', IntSort(), RealSort(), BoolSort())
        >>> f.domain(0)
        Int
        >>> f.domain(1)
        Real
        """
        if __debug__:
            _z3_assert(i < self.arity(), "Index out of bounds")
        return _to_sort_ref(Z3_get_domain(self.ctx_ref(), self.ast, i), self.ctx)

    def range(self):
        """Return the sort of the range of a function declaration. For constants, this is the sort of the constant.
        
        >>> f = Function('f', IntSort(), RealSort(), BoolSort())
        >>> f.range()
        Bool
        """
        return _to_sort_ref(Z3_get_range(self.ctx_ref(), self.ast), self.ctx)

    def kind(self):
        """Return the internal kind of a function declaration. It can be used to identify Z3 built-in functions such as addition, multiplication, etc.
        
        >>> x = Int('x')
        >>> d = (x + 1).decl()
        >>> d.kind() == Z3_OP_ADD
        True
        >>> d.kind() == Z3_OP_MUL
        False
        """
        return Z3_get_decl_kind(self.ctx_ref(), self.ast)

    def __call__(self, *args):
        """Create a Z3 application expression using the function `self`, and the given arguments. 

        The arguments must be Z3 expressions. This method assumes that
        the sorts of the elements in `args` match the sorts of the
        domain. Limited coersion is supported.  For example, if
        args[0] is a Python integer, and the function expects a Z3
        integer, then the argument is automatically converted into a
        Z3 integer.

        >>> f = Function('f', IntSort(), RealSort(), BoolSort())
        >>> x = Int('x')
        >>> y = Real('y')
        >>> f(x, y)
        f(x, y)
        >>> f(x, x)
        f(x, ToReal(x))
        """
        args = _get_args(args)
        num = len(args)
        if __debug__:
            _z3_assert(num == self.arity(), "Incorrect number of arguments to %s" % self)
        _args = (Ast * num)()
        saved = []
        for i in range(num):
            # self.domain(i).cast(args[i]) may create a new Z3 expression,
            # then we must save in 'saved' to prevent it from being garbage collected.
            tmp      = self.domain(i).cast(args[i])
            saved.append(tmp)
            _args[i] = tmp.as_ast()
        return _to_expr_ref(Z3_mk_app(self.ctx_ref(), self.ast, len(args), _args), self.ctx)

def is_func_decl(a):
    """Return `True` if `a` is a Z3 function declaration.
    
    >>> f = Function('f', IntSort(), IntSort())
    >>> is_func_decl(f)
    True
    >>> x = Real('x')
    >>> is_func_decl(x)
    False
    """
    return isinstance(a, FuncDeclRef)

def Function(name, *sig):
    """Create a new Z3 uninterpreted function with the given sorts. 
    
    >>> f = Function('f', IntSort(), IntSort())
    >>> f(f(0))
    f(f(0))
    """
    sig = _get_args(sig)
    if __debug__:
        _z3_assert(len(sig) > 0, "At least two arguments expected")
    arity = len(sig) - 1
    rng   = sig[arity]
    if __debug__:
        _z3_assert(is_sort(rng), "Z3 sort expected")
    dom   = (Sort * arity)()
    for i in range(arity):
        if __debug__:
            _z3_assert(is_sort(sig[i]), "Z3 sort expected")
        dom[i] = sig[i].ast
    ctx = rng.ctx
    return FuncDeclRef(Z3_mk_func_decl(ctx.ref(), to_symbol(name, ctx), arity, dom, rng.ast), ctx)

def _to_func_decl_ref(a, ctx):
    return FuncDeclRef(a, ctx)

#########################################
#
# Expressions
#
#########################################

class ExprRef(AstRef):
    """Constraints, formulas and terms are expressions in Z3.

    Expressions are ASTs. Every expression has a sort.
    There are three main kinds of expressions: 
    function applications, quantifiers and bounded variables.
    A constant is a function application with 0 arguments.
    For quantifier free problems, all expressions are 
    function applications.
    """
    def as_ast(self):
        return self.ast

    def get_id(self):
        return Z3_get_ast_id(self.ctx_ref(), self.as_ast())

    def sort(self):
        """Return the sort of expression `self`.
        
        >>> x = Int('x')
        >>> (x + 1).sort()
        Int
        >>> y = Real('y')
        >>> (x + y).sort()
        Real
        """
        return _sort(self.ctx, self.as_ast())

    def sort_kind(self):
        """Shorthand for `self.sort().kind()`.
        
        >>> a = Array('a', IntSort(), IntSort())
        >>> a.sort_kind() == Z3_ARRAY_SORT
        True
        >>> a.sort_kind() == Z3_INT_SORT
        False
        """
        return self.sort().kind()

    def __eq__(self, other):
        """Return a Z3 expression that represents the constraint `self == other`.

        If `other` is `None`, then this method simply returns `False`. 

        >>> a = Int('a')
        >>> b = Int('b')
        >>> a == b
        a == b
        >>> a == None
        False
        """
        if other == None:
            return False
        a, b = _coerce_exprs(self, other)
        return BoolRef(Z3_mk_eq(self.ctx_ref(), a.as_ast(), b.as_ast()), self.ctx)

    def __ne__(self, other):
        """Return a Z3 expression that represents the constraint `self != other`.
        
        If `other` is `None`, then this method simply returns `True`. 

        >>> a = Int('a')
        >>> b = Int('b')
        >>> a != b
        a != b
        >>> a != None
        True
        """
        if other == None:
            return True
        a, b = _coerce_exprs(self, other)
        _args, sz = _to_ast_array((a, b))
        return BoolRef(Z3_mk_distinct(self.ctx_ref(), 2, _args), self.ctx)

    def decl(self):
        """Return the Z3 function declaration associated with a Z3 application.
        
        >>> f = Function('f', IntSort(), IntSort())
        >>> a = Int('a')
        >>> t = f(a)
        >>> eq(t.decl(), f)
        True
        >>> (a + 1).decl()
        +
        """
        if __debug__:
            _z3_assert(is_app(self), "Z3 application expected")
        return FuncDeclRef(Z3_get_app_decl(self.ctx_ref(), self.as_ast()), self.ctx)
    
    def num_args(self):
        """Return the number of arguments of a Z3 application.

        >>> a = Int('a')
        >>> b = Int('b')
        >>> (a + b).num_args()
        2
        >>> f = Function('f', IntSort(), IntSort(), IntSort(), IntSort())
        >>> t = f(a, b, 0)
        >>> t.num_args()
        3
        """
        if __debug__:
            _z3_assert(is_app(self), "Z3 application expected")
        return int(Z3_get_app_num_args(self.ctx_ref(), self.as_ast()))

    def arg(self, idx):
        """Return argument `idx` of the application `self`. 

        This method assumes that `self` is a function application with at least `idx+1` arguments.

        >>> a = Int('a')
        >>> b = Int('b')
        >>> f = Function('f', IntSort(), IntSort(), IntSort(), IntSort())
        >>> t = f(a, b, 0)
        >>> t.arg(0)
        a
        >>> t.arg(1)
        b
        >>> t.arg(2)
        0
        """
        if __debug__:
            _z3_assert(is_app(self), "Z3 application expected")
            _z3_assert(idx < self.num_args(), "Invalid argument index")
        return _to_expr_ref(Z3_get_app_arg(self.ctx_ref(), self.as_ast(), idx), self.ctx)

    def children(self):
        """Return a list containing the children of the given expression

        >>> a = Int('a')
        >>> b = Int('b')
        >>> f = Function('f', IntSort(), IntSort(), IntSort(), IntSort())
        >>> t = f(a, b, 0)
        >>> t.children()
        [a, b, 0]
        """
        if is_app(self):
            return [self.arg(i) for i in range(self.num_args())]
        else:
            return []

def _to_expr_ref(a, ctx):
    if isinstance(a, Pattern):
        return PatternRef(a, ctx)
    ctx_ref = ctx.ref()
    k = Z3_get_ast_kind(ctx_ref, a) 
    if k == Z3_QUANTIFIER_AST:
        return QuantifierRef(a, ctx)
    sk = Z3_get_sort_kind(ctx_ref, Z3_get_sort(ctx_ref, a))
    if sk == Z3_BOOL_SORT:
        return BoolRef(a, ctx)
    if sk == Z3_INT_SORT:
        if k == Z3_NUMERAL_AST:
            return IntNumRef(a, ctx)
        return ArithRef(a, ctx)
    if sk == Z3_REAL_SORT:
        if k == Z3_NUMERAL_AST:
            return RatNumRef(a, ctx)
        if _is_algebraic(ctx, a):
            return AlgebraicNumRef(a, ctx)
        return ArithRef(a, ctx)
    if sk == Z3_BV_SORT:
        if k == Z3_NUMERAL_AST:
            return BitVecNumRef(a, ctx)
        else:
            return BitVecRef(a, ctx)
    if sk == Z3_ARRAY_SORT:
        return ArrayRef(a, ctx)
    if sk == Z3_DATATYPE_SORT:
        return DatatypeRef(a, ctx)
    if sk == Z3_FLOATING_POINT_SORT:  
        if k == Z3_APP_AST and _is_numeral(ctx, a):
            return FPNumRef(a, ctx)
        else:
            return FPRef(a, ctx)
    if sk == Z3_ROUNDING_MODE_SORT:
        return FPRMRef(a, ctx)
    return ExprRef(a, ctx)

def _coerce_expr_merge(s, a):
    if is_expr(a):
        s1 = a.sort()
        if s == None:
            return s1
        if s1.eq(s):
            return s
        elif s.subsort(s1):
            return s1
        elif s1.subsort(s):
            return s
        else:
            if __debug__:
                _z3_assert(s1.ctx == s.ctx, "context mismatch")
                _z3_assert(False, "sort mismatch")
    else:
        return s

def _coerce_exprs(a, b, ctx=None):
    if not is_expr(a) and not is_expr(b):
        a = _py2expr(a, ctx)
        b = _py2expr(b, ctx)
    s = None
    s = _coerce_expr_merge(s, a)
    s = _coerce_expr_merge(s, b)
    a = s.cast(a)
    b = s.cast(b)
    return (a, b)
    
def _reduce(f, l, a):
    r = a
    for e in l:
        r = f(r, e)
    return r

def _coerce_expr_list(alist, ctx=None):
    has_expr = False
    for a in alist:
        if is_expr(a):
            has_expr = True
            break
    if not has_expr:
        alist = [ _py2expr(a, ctx) for a in alist ]
    s = _reduce(_coerce_expr_merge, alist, None)
    return [ s.cast(a) for a in alist ]

def is_expr(a):
    """Return `True` if `a` is a Z3 expression.
    
    >>> a = Int('a')
    >>> is_expr(a)
    True
    >>> is_expr(a + 1)
    True
    >>> is_expr(IntSort())
    False
    >>> is_expr(1)
    False
    >>> is_expr(IntVal(1))
    True
    >>> x = Int('x')
    >>> is_expr(ForAll(x, x >= 0))
    True
    """
    return isinstance(a, ExprRef)

def is_app(a):
    """Return `True` if `a` is a Z3 function application. 
    
    Note that, constants are function applications with 0 arguments. 

    >>> a = Int('a')
    >>> is_app(a)
    True
    >>> is_app(a + 1)
    True
    >>> is_app(IntSort())
    False
    >>> is_app(1)
    False
    >>> is_app(IntVal(1))
    True
    >>> x = Int('x')
    >>> is_app(ForAll(x, x >= 0))
    False
    """
    if not isinstance(a, ExprRef):
        return False
    k = _ast_kind(a.ctx, a)
    return k == Z3_NUMERAL_AST or k == Z3_APP_AST

def is_const(a):
    """Return `True` if `a` is Z3 constant/variable expression. 
    
    >>> a = Int('a')
    >>> is_const(a)
    True
    >>> is_const(a + 1)
    False
    >>> is_const(1)
    False
    >>> is_const(IntVal(1))
    True
    >>> x = Int('x')
    >>> is_const(ForAll(x, x >= 0))
    False
    """
    return is_app(a) and a.num_args() == 0

def is_var(a):
    """Return `True` if `a` is variable. 
    
    Z3 uses de-Bruijn indices for representing bound variables in
    quantifiers.

    >>> x = Int('x')
    >>> is_var(x)
    False
    >>> is_const(x)
    True
    >>> f = Function('f', IntSort(), IntSort())
    >>> # Z3 replaces x with bound variables when ForAll is executed.
    >>> q = ForAll(x, f(x) == x)
    >>> b = q.body()
    >>> b
    f(Var(0)) == Var(0)
    >>> b.arg(1)
    Var(0)
    >>> is_var(b.arg(1))
    True
    """
    return is_expr(a) and _ast_kind(a.ctx, a) == Z3_VAR_AST

def get_var_index(a):
    """Return the de-Bruijn index of the Z3 bounded variable `a`.
    
    >>> x = Int('x')
    >>> y = Int('y')
    >>> is_var(x)
    False
    >>> is_const(x)
    True
    >>> f = Function('f', IntSort(), IntSort(), IntSort())
    >>> # Z3 replaces x and y with bound variables when ForAll is executed.
    >>> q = ForAll([x, y], f(x, y) == x + y)
    >>> q.body()
    f(Var(1), Var(0)) == Var(1) + Var(0)
    >>> b = q.body()
    >>> b.arg(0)
    f(Var(1), Var(0))
    >>> v1 = b.arg(0).arg(0)
    >>> v2 = b.arg(0).arg(1)
    >>> v1
    Var(1)
    >>> v2
    Var(0)
    >>> get_var_index(v1)
    1
    >>> get_var_index(v2)
    0
    """
    if __debug__:
        _z3_assert(is_var(a), "Z3 bound variable expected")
    return int(Z3_get_index_value(a.ctx.ref(), a.as_ast()))

def is_app_of(a, k):
    """Return `True` if `a` is an application of the given kind `k`. 
    
    >>> x = Int('x')
    >>> n = x + 1
    >>> is_app_of(n, Z3_OP_ADD)
    True
    >>> is_app_of(n, Z3_OP_MUL)
    False
    """
    return is_app(a) and a.decl().kind() == k

def If(a, b, c, ctx=None):
    """Create a Z3 if-then-else expression. 
    
    >>> x = Int('x')
    >>> y = Int('y')
    >>> max = If(x > y, x, y)
    >>> max
    If(x > y, x, y)
    >>> simplify(max)
    If(x <= y, y, x)
    """
    if isinstance(a, Probe) or isinstance(b, Tactic) or isinstance(c, Tactic):
        return Cond(a, b, c, ctx)
    else:
        ctx = _get_ctx(_ctx_from_ast_arg_list([a, b, c], ctx))
        s = BoolSort(ctx)
        a = s.cast(a)
        b, c = _coerce_exprs(b, c, ctx)
        if __debug__:
            _z3_assert(a.ctx == b.ctx, "Context mismatch")
        return _to_expr_ref(Z3_mk_ite(ctx.ref(), a.as_ast(), b.as_ast(), c.as_ast()), ctx)

def Distinct(*args):
    """Create a Z3 distinct expression. 
    
    >>> x = Int('x')
    >>> y = Int('y')
    >>> Distinct(x, y)
    x != y
    >>> z = Int('z')
    >>> Distinct(x, y, z)
    Distinct(x, y, z)
    >>> simplify(Distinct(x, y, z))
    Distinct(x, y, z)
    >>> simplify(Distinct(x, y, z), blast_distinct=True)
    And(Not(x == y), Not(x == z), Not(y == z))
    """
    args  = _get_args(args)
    ctx   = _ctx_from_ast_arg_list(args)
    if __debug__:
        _z3_assert(ctx != None, "At least one of the arguments must be a Z3 expression")
    args  = _coerce_expr_list(args, ctx)
    _args, sz = _to_ast_array(args)
    return BoolRef(Z3_mk_distinct(ctx.ref(), sz, _args), ctx)

def _mk_bin(f, a, b):
    args = (Ast * 2)()
    if __debug__:
        _z3_assert(a.ctx == b.ctx, "Context mismatch")
    args[0] = a.as_ast()
    args[1] = b.as_ast()
    return f(a.ctx.ref(), 2, args)

def Const(name, sort):
    """Create a constant of the given sort.

    >>> Const('x', IntSort())
    x
    """
    if __debug__:
        _z3_assert(isinstance(sort, SortRef), "Z3 sort expected")
    ctx = sort.ctx
    return _to_expr_ref(Z3_mk_const(ctx.ref(), to_symbol(name, ctx), sort.ast), ctx)

def Consts(names, sort):
    """Create a several constants of the given sort. 
    
    `names` is a string containing the names of all constants to be created. 
    Blank spaces separate the names of different constants.
    
    >>> x, y, z = Consts('x y z', IntSort())
    >>> x + y + z
    x + y + z
    """
    if isinstance(names, str):
        names = names.split(" ")
    return [Const(name, sort) for name in names]

def Var(idx, s):
    """Create a Z3 free variable. Free variables are used to create quantified formulas.
    
    >>> Var(0, IntSort())
    Var(0)
    >>> eq(Var(0, IntSort()), Var(0, BoolSort()))
    False
    """
    if __debug__:
        _z3_assert(is_sort(s), "Z3 sort expected")
    return _to_expr_ref(Z3_mk_bound(s.ctx_ref(), idx, s.ast), s.ctx)

def RealVar(idx, ctx=None):
    """
    Create a real free variable. Free variables are used to create quantified formulas.
    They are also used to create polynomials.
    
    >>> RealVar(0)
    Var(0)
    """
    return Var(idx, RealSort(ctx))

def RealVarVector(n, ctx=None):
    """
    Create a list of Real free variables.
    The variables have ids: 0, 1, ..., n-1
    
    >>> x0, x1, x2, x3 = RealVarVector(4)
    >>> x2
    Var(2)
    """
    return [ RealVar(i, ctx) for i in range(n) ]

#########################################
#
# Booleans
#
#########################################

class BoolSortRef(SortRef):
    """Boolean sort."""
    def cast(self, val):
        """Try to cast `val` as a Boolean.
        
        >>> x = BoolSort().cast(True)
        >>> x
        True
        >>> is_expr(x)
        True
        >>> is_expr(True)
        False
        >>> x.sort()
        Bool
        """
        if isinstance(val, bool):
            return BoolVal(val, self.ctx)
        if __debug__:
            _z3_assert(is_expr(val), "True, False or Z3 Boolean expression expected")
            _z3_assert(self.eq(val.sort()), "Value cannot be converted into a Z3 Boolean value")
        return val

class BoolRef(ExprRef):
    """All Boolean expressions are instances of this class."""
    def sort(self):
        return BoolSortRef(Z3_get_sort(self.ctx_ref(), self.as_ast()), self.ctx)

def is_bool(a):
    """Return `True` if `a` is a Z3 Boolean expression.

    >>> p = Bool('p')
    >>> is_bool(p)
    True
    >>> q = Bool('q')
    >>> is_bool(And(p, q))
    True
    >>> x = Real('x')
    >>> is_bool(x)
    False
    >>> is_bool(x == 0)
    True
    """
    return isinstance(a, BoolRef)

def is_true(a):
    """Return `True` if `a` is the Z3 true expression.
    
    >>> p = Bool('p')
    >>> is_true(p)
    False
    >>> is_true(simplify(p == p))
    True
    >>> x = Real('x')
    >>> is_true(x == 0)
    False
    >>> # True is a Python Boolean expression
    >>> is_true(True)
    False
    """
    return is_app_of(a, Z3_OP_TRUE)

def is_false(a):
    """Return `True` if `a` is the Z3 false expression.

    >>> p = Bool('p')
    >>> is_false(p)
    False
    >>> is_false(False)
    False
    >>> is_false(BoolVal(False))
    True
    """
    return is_app_of(a, Z3_OP_FALSE)

def is_and(a):
    """Return `True` if `a` is a Z3 and expression.
    
    >>> p, q = Bools('p q')
    >>> is_and(And(p, q))
    True
    >>> is_and(Or(p, q))
    False
    """
    return is_app_of(a, Z3_OP_AND)

def is_or(a):
    """Return `True` if `a` is a Z3 or expression.

    >>> p, q = Bools('p q')
    >>> is_or(Or(p, q))
    True
    >>> is_or(And(p, q))
    False
    """
    return is_app_of(a, Z3_OP_OR)

def is_not(a):
    """Return `True` if `a` is a Z3 not expression.
    
    >>> p = Bool('p')
    >>> is_not(p)
    False
    >>> is_not(Not(p))
    True
    """
    return is_app_of(a, Z3_OP_NOT)

def is_eq(a):
    """Return `True` if `a` is a Z3 equality expression.
    
    >>> x, y = Ints('x y')
    >>> is_eq(x == y)
    True
    """
    return is_app_of(a, Z3_OP_EQ)

def is_distinct(a):
    """Return `True` if `a` is a Z3 distinct expression.
    
    >>> x, y, z = Ints('x y z')
    >>> is_distinct(x == y)
    False
    >>> is_distinct(Distinct(x, y, z))
    True
    """
    return is_app_of(a, Z3_OP_DISTINCT)

def BoolSort(ctx=None):
    """Return the Boolean Z3 sort. If `ctx=None`, then the global context is used.
    
    >>> BoolSort()
    Bool
    >>> p = Const('p', BoolSort())
    >>> is_bool(p)
    True
    >>> r = Function('r', IntSort(), IntSort(), BoolSort())
    >>> r(0, 1)
    r(0, 1)
    >>> is_bool(r(0, 1))
    True
    """
    ctx = _get_ctx(ctx)
    return BoolSortRef(Z3_mk_bool_sort(ctx.ref()), ctx)

def BoolVal(val, ctx=None):
    """Return the Boolean value `True` or `False`. If `ctx=None`, then the global context is used.
    
    >>> BoolVal(True)
    True
    >>> is_true(BoolVal(True))
    True
    >>> is_true(True)
    False
    >>> is_false(BoolVal(False))
    True
    """
    ctx = _get_ctx(ctx)
    if val == False:
        return BoolRef(Z3_mk_false(ctx.ref()), ctx)
    else:
        return BoolRef(Z3_mk_true(ctx.ref()), ctx)

def Bool(name, ctx=None):
    """Return a Boolean constant named `name`. If `ctx=None`, then the global context is used.
    
    >>> p = Bool('p')
    >>> q = Bool('q')
    >>> And(p, q)
    And(p, q)
    """
    ctx = _get_ctx(ctx)
    return BoolRef(Z3_mk_const(ctx.ref(), to_symbol(name, ctx), BoolSort(ctx).ast), ctx)

def Bools(names, ctx=None):
    """Return a tuple of Boolean constants. 
    
    `names` is a single string containing all names separated by blank spaces. 
    If `ctx=None`, then the global context is used.

    >>> p, q, r = Bools('p q r')
    >>> And(p, Or(q, r))
    And(p, Or(q, r))
    """
    ctx = _get_ctx(ctx)
    if isinstance(names, str):
        names = names.split(" ")
    return [Bool(name, ctx) for name in names]

def BoolVector(prefix, sz, ctx=None):
    """Return a list of Boolean constants of size `sz`.

    The constants are named using the given prefix.
    If `ctx=None`, then the global context is used.
    
    >>> P = BoolVector('p', 3)
    >>> P
    [p__0, p__1, p__2]
    >>> And(P)
    And(p__0, p__1, p__2)
    """
    return [ Bool('%s__%s' % (prefix, i)) for i in range(sz) ]

def FreshBool(prefix='b', ctx=None):
    """Return a fresh Boolean constant in the given context using the given prefix.
    
    If `ctx=None`, then the global context is used.    

    >>> b1 = FreshBool()
    >>> b2 = FreshBool()
    >>> eq(b1, b2)
    False
    """
    ctx = _get_ctx(ctx)
    return BoolRef(Z3_mk_fresh_const(ctx.ref(), prefix, BoolSort(ctx).ast), ctx)

def Implies(a, b, ctx=None):
    """Create a Z3 implies expression. 
    
    >>> p, q = Bools('p q')
    >>> Implies(p, q)
    Implies(p, q)
    >>> simplify(Implies(p, q))
    Or(Not(p), q)
    """
    ctx = _get_ctx(_ctx_from_ast_arg_list([a, b], ctx))
    s = BoolSort(ctx)
    a = s.cast(a)
    b = s.cast(b)
    return BoolRef(Z3_mk_implies(ctx.ref(), a.as_ast(), b.as_ast()), ctx)

def Xor(a, b, ctx=None):
    """Create a Z3 Xor expression.

    >>> p, q = Bools('p q')
    >>> Xor(p, q)
    Xor(p, q)
    >>> simplify(Xor(p, q))
    Not(p) == q
    """
    ctx = _get_ctx(_ctx_from_ast_arg_list([a, b], ctx))
    s = BoolSort(ctx)
    a = s.cast(a)
    b = s.cast(b)
    return BoolRef(Z3_mk_xor(ctx.ref(), a.as_ast(), b.as_ast()), ctx)

def Not(a, ctx=None):
    """Create a Z3 not expression or probe. 
    
    >>> p = Bool('p')
    >>> Not(Not(p))
    Not(Not(p))
    >>> simplify(Not(Not(p)))
    p
    """
    ctx = _get_ctx(_ctx_from_ast_arg_list([a], ctx))
    if is_probe(a):
        # Not is also used to build probes
        return Probe(Z3_probe_not(ctx.ref(), a.probe), ctx)
    else:
        s = BoolSort(ctx)
        a = s.cast(a)
        return BoolRef(Z3_mk_not(ctx.ref(), a.as_ast()), ctx)

def _has_probe(args):
    """Return `True` if one of the elements of the given collection is a Z3 probe."""
    for arg in args:
        if is_probe(arg):
            return True
    return False

def And(*args):
    """Create a Z3 and-expression or and-probe. 
    
    >>> p, q, r = Bools('p q r')
    >>> And(p, q, r)
    And(p, q, r)
    >>> P = BoolVector('p', 5)
    >>> And(P)
    And(p__0, p__1, p__2, p__3, p__4)
    """
    last_arg = None
    if len(args) > 0:
        last_arg = args[len(args)-1]
    if isinstance(last_arg, Context):
        ctx = args[len(args)-1]
        args = args[:len(args)-1]
    else:
        ctx = main_ctx()
    args = _get_args(args)
    ctx_args  = _ctx_from_ast_arg_list(args, ctx)
    if __debug__:
        _z3_assert(ctx_args == None or ctx_args == ctx, "context mismatch")
        _z3_assert(ctx != None, "At least one of the arguments must be a Z3 expression or probe")
    if _has_probe(args):
        return _probe_and(args, ctx)
    else:
        args  = _coerce_expr_list(args, ctx)
        _args, sz = _to_ast_array(args)
        return BoolRef(Z3_mk_and(ctx.ref(), sz, _args), ctx)

def Or(*args):
    """Create a Z3 or-expression or or-probe. 
    
    >>> p, q, r = Bools('p q r')
    >>> Or(p, q, r)
    Or(p, q, r)
    >>> P = BoolVector('p', 5)
    >>> Or(P)
    Or(p__0, p__1, p__2, p__3, p__4)
    """
    last_arg = None
    if len(args) > 0:
        last_arg = args[len(args)-1]
    if isinstance(last_arg, Context):
        ctx = args[len(args)-1]
        args = args[:len(args)-1]
    else:
        ctx = main_ctx()
    args = _get_args(args)
    ctx_args  = _ctx_from_ast_arg_list(args, ctx)
    if __debug__:
        _z3_assert(ctx_args == None or ctx_args == ctx, "context mismatch")
        _z3_assert(ctx != None, "At least one of the arguments must be a Z3 expression or probe")
    if _has_probe(args):
        return _probe_or(args, ctx)
    else:
        args  = _coerce_expr_list(args, ctx)
        _args, sz = _to_ast_array(args)
        return BoolRef(Z3_mk_or(ctx.ref(), sz, _args), ctx)

#########################################
#
# Patterns
#
#########################################

class PatternRef(ExprRef):
    """Patterns are hints for quantifier instantiation. 
    
    See http://rise4fun.com/Z3Py/tutorial/advanced for more details.
    """
    def as_ast(self):
        return Z3_pattern_to_ast(self.ctx_ref(), self.ast)

    def get_id(self):
        return Z3_get_ast_id(self.ctx_ref(), self.as_ast())

def is_pattern(a):
    """Return `True` if `a` is a Z3 pattern (hint for quantifier instantiation.

    See http://rise4fun.com/Z3Py/tutorial/advanced for more details.
    
    >>> f = Function('f', IntSort(), IntSort())
    >>> x = Int('x')
    >>> q = ForAll(x, f(x) == 0, patterns = [ f(x) ])
    >>> q
    ForAll(x, f(x) == 0)
    >>> q.num_patterns()
    1
    >>> is_pattern(q.pattern(0))
    True
    >>> q.pattern(0)
    f(Var(0))
    """
    return isinstance(a, PatternRef)

def MultiPattern(*args):
    """Create a Z3 multi-pattern using the given expressions `*args`

    See http://rise4fun.com/Z3Py/tutorial/advanced for more details.
    
    >>> f = Function('f', IntSort(), IntSort())
    >>> g = Function('g', IntSort(), IntSort())
    >>> x = Int('x')
    >>> q = ForAll(x, f(x) != g(x), patterns = [ MultiPattern(f(x), g(x)) ])
    >>> q
    ForAll(x, f(x) != g(x))
    >>> q.num_patterns()
    1
    >>> is_pattern(q.pattern(0))
    True
    >>> q.pattern(0)
    MultiPattern(f(Var(0)), g(Var(0)))
    """
    if __debug__:
        _z3_assert(len(args) > 0, "At least one argument expected")
        _z3_assert(all([ is_expr(a) for a in args ]), "Z3 expressions expected")
    ctx = args[0].ctx
    args, sz = _to_ast_array(args)
    return PatternRef(Z3_mk_pattern(ctx.ref(), sz, args), ctx)

def _to_pattern(arg):
    if is_pattern(arg):
        return arg
    else:
        return MultiPattern(arg)

#########################################
#
# Quantifiers
#
#########################################

class QuantifierRef(BoolRef):
    """Universally and Existentially quantified formulas."""

    def as_ast(self):
        return self.ast

    def get_id(self):
        return Z3_get_ast_id(self.ctx_ref(), self.as_ast())

    def sort(self):
        """Return the Boolean sort."""
        return BoolSort(self.ctx)

    def is_forall(self):
        """Return `True` if `self` is a universal quantifier.
        
        >>> f = Function('f', IntSort(), IntSort())
        >>> x = Int('x')
        >>> q = ForAll(x, f(x) == 0)
        >>> q.is_forall()
        True
        >>> q = Exists(x, f(x) != 0)
        >>> q.is_forall()
        False
        """
        return Z3_is_quantifier_forall(self.ctx_ref(), self.ast)

    def weight(self):
        """Return the weight annotation of `self`.

        >>> f = Function('f', IntSort(), IntSort())
        >>> x = Int('x')
        >>> q = ForAll(x, f(x) == 0)
        >>> q.weight()
        1
        >>> q = ForAll(x, f(x) == 0, weight=10)
        >>> q.weight()
        10
        """
        return int(Z3_get_quantifier_weight(self.ctx_ref(), self.ast))

    def num_patterns(self):
        """Return the number of patterns (i.e., quantifier instantiation hints) in `self`.

        >>> f = Function('f', IntSort(), IntSort())
        >>> g = Function('g', IntSort(), IntSort())
        >>> x = Int('x')
        >>> q = ForAll(x, f(x) != g(x), patterns = [ f(x), g(x) ])
        >>> q.num_patterns()
        2
        """
        return int(Z3_get_quantifier_num_patterns(self.ctx_ref(), self.ast))

    def pattern(self, idx):
        """Return a pattern (i.e., quantifier instantiation hints) in `self`.

        >>> f = Function('f', IntSort(), IntSort())
        >>> g = Function('g', IntSort(), IntSort())
        >>> x = Int('x')
        >>> q = ForAll(x, f(x) != g(x), patterns = [ f(x), g(x) ])
        >>> q.num_patterns()
        2
        >>> q.pattern(0)
        f(Var(0))
        >>> q.pattern(1)
        g(Var(0))
        """
        if __debug__:
            _z3_assert(idx < self.num_patterns(), "Invalid pattern idx")
        return PatternRef(Z3_get_quantifier_pattern_ast(self.ctx_ref(), self.ast, idx), self.ctx)

    def num_no_patterns(self):
        """Return the number of no-patterns."""
        return Z3_get_quantifier_num_no_patterns(self.ctx_ref(), self.ast)

    def no_pattern(self, idx):
        """Return a no-pattern."""
        if __debug__:
            _z3_assert(idx < self.num_no_patterns(), "Invalid no-pattern idx")
        return _to_expr_ref(Z3_get_quantifier_no_pattern_ast(self.ctx_ref(), self.ast, idx), self.ctx)

    def body(self):
        """Return the expression being quantified.

        >>> f = Function('f', IntSort(), IntSort())
        >>> x = Int('x')
        >>> q = ForAll(x, f(x) == 0)
        >>> q.body()
        f(Var(0)) == 0
        """
        return _to_expr_ref(Z3_get_quantifier_body(self.ctx_ref(), self.ast), self.ctx)
    
    def num_vars(self):
        """Return the number of variables bounded by this quantifier. 
        
        >>> f = Function('f', IntSort(), IntSort(), IntSort())
        >>> x = Int('x')
        >>> y = Int('y')
        >>> q = ForAll([x, y], f(x, y) >= x)
        >>> q.num_vars() 
        2
        """
        return int(Z3_get_quantifier_num_bound(self.ctx_ref(), self.ast))

    def var_name(self, idx):
        """Return a string representing a name used when displaying the quantifier. 
        
        >>> f = Function('f', IntSort(), IntSort(), IntSort())
        >>> x = Int('x')
        >>> y = Int('y')
        >>> q = ForAll([x, y], f(x, y) >= x)
        >>> q.var_name(0)
        'x'
        >>> q.var_name(1)
        'y'
        """
        if __debug__:
            _z3_assert(idx < self.num_vars(), "Invalid variable idx")
        return _symbol2py(self.ctx, Z3_get_quantifier_bound_name(self.ctx_ref(), self.ast, idx))

    def var_sort(self, idx):
        """Return the sort of a bound variable.

        >>> f = Function('f', IntSort(), RealSort(), IntSort())
        >>> x = Int('x')
        >>> y = Real('y')
        >>> q = ForAll([x, y], f(x, y) >= x)
        >>> q.var_sort(0)
        Int
        >>> q.var_sort(1)
        Real
        """
        if __debug__:
            _z3_assert(idx < self.num_vars(), "Invalid variable idx")
        return SortRef(Z3_get_quantifier_bound_sort(self.ctx_ref(), self.ast, idx), self.ctx)

    def children(self):
        """Return a list containing a single element self.body()

        >>> f = Function('f', IntSort(), IntSort())
        >>> x = Int('x')
        >>> q = ForAll(x, f(x) == 0)
        >>> q.children()
        [f(Var(0)) == 0]
        """
        return [ self.body() ]

def is_quantifier(a):
    """Return `True` if `a` is a Z3 quantifier.
    
    >>> f = Function('f', IntSort(), IntSort())
    >>> x = Int('x')
    >>> q = ForAll(x, f(x) == 0)
    >>> is_quantifier(q)
    True
    >>> is_quantifier(f(x))
    False
    """
    return isinstance(a, QuantifierRef)

def _mk_quantifier(is_forall, vs, body, weight=1, qid="", skid="", patterns=[], no_patterns=[]):
    if __debug__:
        _z3_assert(is_bool(body), "Z3 expression expected")
        _z3_assert(is_const(vs) or (len(vs) > 0 and all([ is_const(v) for v in vs])), "Invalid bounded variable(s)")
        _z3_assert(all([is_pattern(a) or is_expr(a) for a in patterns]), "Z3 patterns expected")
        _z3_assert(all([is_expr(p) for p in no_patterns]), "no patterns are Z3 expressions")
    ctx = body.ctx
    if is_app(vs):
        vs = [vs]
    num_vars = len(vs)
    _vs = (Ast * num_vars)()
    for i in range(num_vars):
        ## TODO: Check if is constant
        _vs[i] = vs[i].as_ast()
    patterns = [ _to_pattern(p) for p in patterns ]
    num_pats = len(patterns)
    _pats = (Pattern * num_pats)()
    for i in range(num_pats):
        _pats[i] = patterns[i].ast
    _no_pats, num_no_pats = _to_ast_array(no_patterns)
    qid  = to_symbol(qid, ctx)
    skid = to_symbol(skid, ctx)
    return QuantifierRef(Z3_mk_quantifier_const_ex(ctx.ref(), is_forall, weight, qid, skid, 
                                                   num_vars, _vs, 
                                                   num_pats, _pats, 
                                                   num_no_pats, _no_pats, 
                                                   body.as_ast()), ctx)

def ForAll(vs, body, weight=1, qid="", skid="", patterns=[], no_patterns=[]):
    """Create a Z3 forall formula.
    
    The parameters `weight`, `qif`, `skid`, `patterns` and `no_patterns` are optional annotations.

    See http://rise4fun.com/Z3Py/tutorial/advanced for more details.

    >>> f = Function('f', IntSort(), IntSort(), IntSort())
    >>> x = Int('x')
    >>> y = Int('y')
    >>> ForAll([x, y], f(x, y) >= x)
    ForAll([x, y], f(x, y) >= x)
    >>> ForAll([x, y], f(x, y) >= x, patterns=[ f(x, y) ])
    ForAll([x, y], f(x, y) >= x)
    >>> ForAll([x, y], f(x, y) >= x, weight=10)
    ForAll([x, y], f(x, y) >= x)
    """
    return _mk_quantifier(True, vs, body, weight, qid, skid, patterns, no_patterns)

def Exists(vs, body, weight=1, qid="", skid="", patterns=[], no_patterns=[]):
    """Create a Z3 exists formula.
    
    The parameters `weight`, `qif`, `skid`, `patterns` and `no_patterns` are optional annotations.

    See http://rise4fun.com/Z3Py/tutorial/advanced for more details.

    >>> f = Function('f', IntSort(), IntSort(), IntSort())
    >>> x = Int('x')
    >>> y = Int('y')
    >>> q = Exists([x, y], f(x, y) >= x, skid="foo")
    >>> q
    Exists([x, y], f(x, y) >= x)
    >>> is_quantifier(q)
    True
    >>> r = Tactic('nnf')(q).as_expr()
    >>> is_quantifier(r)
    False
    """
    return _mk_quantifier(False, vs, body, weight, qid, skid, patterns, no_patterns)

#########################################
#
# Arithmetic
#
#########################################

class ArithSortRef(SortRef):
    """Real and Integer sorts."""

    def is_real(self):
        """Return `True` if `self` is of the sort Real.
        
        >>> x = Real('x')
        >>> x.is_real()
        True
        >>> (x + 1).is_real()
        True
        >>> x = Int('x')
        >>> x.is_real()
        False
        """
        return self.kind() == Z3_REAL_SORT

    def is_int(self):
        """Return `True` if `self` is of the sort Integer.
        
        >>> x = Int('x')
        >>> x.is_int()
        True
        >>> (x + 1).is_int()
        True
        >>> x = Real('x')
        >>> x.is_int()
        False
        """
        return self.kind() == Z3_INT_SORT

    def subsort(self, other):
        """Return `True` if `self` is a subsort of `other`."""
        return self.is_int() and is_arith_sort(other) and other.is_real()

    def cast(self, val):
        """Try to cast `val` as an Integer or Real.
        
        >>> IntSort().cast(10)
        10
        >>> is_int(IntSort().cast(10))
        True
        >>> is_int(10)
        False
        >>> RealSort().cast(10)
        10
        >>> is_real(RealSort().cast(10))
        True
        """
        if is_expr(val):
            if __debug__:
                _z3_assert(self.ctx == val.ctx, "Context mismatch")
            val_s = val.sort()
            if self.eq(val_s):
                return val
            if val_s.is_int() and self.is_real():
                return ToReal(val)
            if __debug__:
                _z3_assert(False, "Z3 Integer/Real expression expected" )
        else:
            if self.is_int():
                return IntVal(val, self.ctx)
            if self.is_real():
                return RealVal(val, self.ctx)
            if __debug__:
                _z3_assert(False, "int, long, float, string (numeral), or Z3 Integer/Real expression expected")

def is_arith_sort(s):
    """Return `True` if s is an arithmetical sort (type).
    
    >>> is_arith_sort(IntSort())
    True
    >>> is_arith_sort(RealSort())
    True
    >>> is_arith_sort(BoolSort())
    False
    >>> n = Int('x') + 1
    >>> is_arith_sort(n.sort())
    True
    """
    return isinstance(s, ArithSortRef)
    
class ArithRef(ExprRef):
    """Integer and Real expressions."""

    def sort(self):
        """Return the sort (type) of the arithmetical expression `self`.
        
        >>> Int('x').sort()
        Int
        >>> (Real('x') + 1).sort()
        Real
        """
        return ArithSortRef(Z3_get_sort(self.ctx_ref(), self.as_ast()), self.ctx)

    def is_int(self):
        """Return `True` if `self` is an integer expression.
        
        >>> x = Int('x')
        >>> x.is_int()
        True
        >>> (x + 1).is_int()
        True
        >>> y = Real('y')
        >>> (x + y).is_int()
        False
        """
        return self.sort().is_int()

    def is_real(self):
        """Return `True` if `self` is an real expression.
        
        >>> x = Real('x')
        >>> x.is_real()
        True
        >>> (x + 1).is_real()
        True
        """
        return self.sort().is_real()

    def __add__(self, other):
        """Create the Z3 expression `self + other`.
        
        >>> x = Int('x')
        >>> y = Int('y')
        >>> x + y
        x + y
        >>> (x + y).sort()
        Int
        """
        a, b = _coerce_exprs(self, other)
        return ArithRef(_mk_bin(Z3_mk_add, a, b), self.ctx)

    def __radd__(self, other):
        """Create the Z3 expression `other + self`.
        
        >>> x = Int('x')
        >>> 10 + x
        10 + x
        """
        a, b = _coerce_exprs(self, other)
        return ArithRef(_mk_bin(Z3_mk_add, b, a), self.ctx)

    def __mul__(self, other):
        """Create the Z3 expression `self * other`.
        
        >>> x = Real('x')
        >>> y = Real('y')
        >>> x * y
        x*y
        >>> (x * y).sort()
        Real
        """
        a, b = _coerce_exprs(self, other)
        return ArithRef(_mk_bin(Z3_mk_mul, a, b), self.ctx)

    def __rmul__(self, other):
        """Create the Z3 expression `other * self`.
        
        >>> x = Real('x')
        >>> 10 * x
        10*x
        """
        a, b = _coerce_exprs(self, other)
        return ArithRef(_mk_bin(Z3_mk_mul, b, a), self.ctx)

    def __sub__(self, other):
        """Create the Z3 expression `self - other`.

        >>> x = Int('x')
        >>> y = Int('y')
        >>> x - y
        x - y
        >>> (x - y).sort()
        Int
        """
        a, b = _coerce_exprs(self, other)
        return ArithRef(_mk_bin(Z3_mk_sub, a, b), self.ctx)

    def __rsub__(self, other):
        """Create the Z3 expression `other - self`.
        
        >>> x = Int('x')
        >>> 10 - x
        10 - x
        """
        a, b = _coerce_exprs(self, other)
        return ArithRef(_mk_bin(Z3_mk_sub, b, a), self.ctx)

    def __pow__(self, other):
        """Create the Z3 expression `self**other` (** is the power operator).
        
        >>> x = Real('x')
        >>> x**3
        x**3
        >>> (x**3).sort()
        Real
        >>> simplify(IntVal(2)**8)
        256
        """
        a, b = _coerce_exprs(self, other)
        return ArithRef(Z3_mk_power(self.ctx_ref(), a.as_ast(), b.as_ast()), self.ctx)

    def __rpow__(self, other):
        """Create the Z3 expression `other**self` (** is the power operator).
        
        >>> x = Real('x')
        >>> 2**x
        2**x
        >>> (2**x).sort()
        Real
        >>> simplify(2**IntVal(8))
        256
        """
        a, b = _coerce_exprs(self, other)
        return ArithRef(Z3_mk_power(self.ctx_ref(), b.as_ast(), a.as_ast()), self.ctx)

    def __div__(self, other):
        """Create the Z3 expression `other/self`.
        
        >>> x = Int('x')
        >>> y = Int('y')
        >>> x/y
        x/y
        >>> (x/y).sort()
        Int
        >>> (x/y).sexpr()
        '(div x y)'
        >>> x = Real('x')
        >>> y = Real('y')
        >>> x/y
        x/y
        >>> (x/y).sort()
        Real
        >>> (x/y).sexpr()
        '(/ x y)'
        """
        a, b = _coerce_exprs(self, other)
        return ArithRef(Z3_mk_div(self.ctx_ref(), a.as_ast(), b.as_ast()), self.ctx)

    def __truediv__(self, other):
        """Create the Z3 expression `other/self`."""
        return self.__div__(other)

    def __rdiv__(self, other):
        """Create the Z3 expression `other/self`.
        
        >>> x = Int('x')
        >>> 10/x
        10/x
        >>> (10/x).sexpr()
        '(div 10 x)'
        >>> x = Real('x')
        >>> 10/x
        10/x
        >>> (10/x).sexpr()
        '(/ 10.0 x)'
        """
        a, b = _coerce_exprs(self, other)
        return ArithRef(Z3_mk_div(self.ctx_ref(), b.as_ast(), a.as_ast()), self.ctx)

    def __rtruediv__(self, other):
        """Create the Z3 expression `other/self`."""
        return self.__rdiv__(other)

    def __mod__(self, other):
        """Create the Z3 expression `other%self`.
        
        >>> x = Int('x')
        >>> y = Int('y')
        >>> x % y
        x%y
        >>> simplify(IntVal(10) % IntVal(3))
        1
        """
        a, b = _coerce_exprs(self, other)
        if __debug__:
            _z3_assert(a.is_int(), "Z3 integer expression expected")
        return ArithRef(Z3_mk_mod(self.ctx_ref(), a.as_ast(), b.as_ast()), self.ctx)

    def __rmod__(self, other):
        """Create the Z3 expression `other%self`.
        
        >>> x = Int('x')
        >>> 10 % x
        10%x
        """
        a, b = _coerce_exprs(self, other)
        if __debug__:
            _z3_assert(a.is_int(), "Z3 integer expression expected")
        return ArithRef(Z3_mk_mod(self.ctx_ref(), b.as_ast(), a.as_ast()), self.ctx)

    def __neg__(self):
        """Return an expression representing `-self`.

        >>> x = Int('x')
        >>> -x
        -x
        >>> simplify(-(-x))
        x
        """
        return ArithRef(Z3_mk_unary_minus(self.ctx_ref(), self.as_ast()), self.ctx)
    
    def __pos__(self):
        """Return `self`.
        
        >>> x = Int('x')
        >>> +x
        x
        """
        return self

    def __le__(self, other):
        """Create the Z3 expression `other <= self`.
        
        >>> x, y = Ints('x y')
        >>> x <= y
        x <= y
        >>> y = Real('y')
        >>> x <= y
        ToReal(x) <= y
        """
        a, b = _coerce_exprs(self, other)
        return BoolRef(Z3_mk_le(self.ctx_ref(), a.as_ast(), b.as_ast()), self.ctx)

    def __lt__(self, other):
        """Create the Z3 expression `other < self`.
        
        >>> x, y = Ints('x y')
        >>> x < y
        x < y
        >>> y = Real('y')
        >>> x < y
        ToReal(x) < y
        """
        a, b = _coerce_exprs(self, other)
        return BoolRef(Z3_mk_lt(self.ctx_ref(), a.as_ast(), b.as_ast()), self.ctx)

    def __gt__(self, other):
        """Create the Z3 expression `other > self`.
        
        >>> x, y = Ints('x y')
        >>> x > y
        x > y
        >>> y = Real('y')
        >>> x > y
        ToReal(x) > y
        """
        a, b = _coerce_exprs(self, other)
        return BoolRef(Z3_mk_gt(self.ctx_ref(), a.as_ast(), b.as_ast()), self.ctx)
        
    def __ge__(self, other):
        """Create the Z3 expression `other >= self`.
        
        >>> x, y = Ints('x y')
        >>> x >= y
        x >= y
        >>> y = Real('y')
        >>> x >= y
        ToReal(x) >= y
        """
        a, b = _coerce_exprs(self, other)
        return BoolRef(Z3_mk_ge(self.ctx_ref(), a.as_ast(), b.as_ast()), self.ctx)

def is_arith(a):
    """Return `True` if `a` is an arithmetical expression.
    
    >>> x = Int('x')
    >>> is_arith(x)
    True
    >>> is_arith(x + 1)
    True
    >>> is_arith(1)
    False
    >>> is_arith(IntVal(1))
    True
    >>> y = Real('y')
    >>> is_arith(y)
    True
    >>> is_arith(y + 1)
    True
    """
    return isinstance(a, ArithRef)

def is_int(a):
    """Return `True` if `a` is an integer expression.
    
    >>> x = Int('x')
    >>> is_int(x + 1)
    True
    >>> is_int(1)
    False
    >>> is_int(IntVal(1))
    True
    >>> y = Real('y')
    >>> is_int(y)
    False
    >>> is_int(y + 1)
    False
    """
    return is_arith(a) and a.is_int()

def is_real(a):
    """Return `True` if `a` is a real expression.
    
    >>> x = Int('x')
    >>> is_real(x + 1)
    False
    >>> y = Real('y')
    >>> is_real(y)
    True
    >>> is_real(y + 1)
    True
    >>> is_real(1)
    False
    >>> is_real(RealVal(1))
    True
    """
    return is_arith(a) and a.is_real()

def _is_numeral(ctx, a):
    return Z3_is_numeral_ast(ctx.ref(), a)

def _is_algebraic(ctx, a):
    return Z3_is_algebraic_number(ctx.ref(), a)

def is_int_value(a):
    """Return `True` if `a` is an integer value of sort Int.
    
    >>> is_int_value(IntVal(1))
    True
    >>> is_int_value(1)
    False
    >>> is_int_value(Int('x'))
    False
    >>> n = Int('x') + 1
    >>> n
    x + 1
    >>> n.arg(1)
    1
    >>> is_int_value(n.arg(1))
    True
    >>> is_int_value(RealVal("1/3"))
    False
    >>> is_int_value(RealVal(1))
    False
    """
    return is_arith(a) and a.is_int() and _is_numeral(a.ctx, a.as_ast())

def is_rational_value(a):
    """Return `True` if `a` is rational value of sort Real.
    
    >>> is_rational_value(RealVal(1))
    True
    >>> is_rational_value(RealVal("3/5"))
    True
    >>> is_rational_value(IntVal(1))
    False
    >>> is_rational_value(1)
    False
    >>> n = Real('x') + 1
    >>> n.arg(1)
    1
    >>> is_rational_value(n.arg(1))
    True
    >>> is_rational_value(Real('x'))
    False
    """
    return is_arith(a) and a.is_real() and _is_numeral(a.ctx, a.as_ast())

def is_algebraic_value(a):
    """Return `True` if `a` is an algerbraic value of sort Real.
    
    >>> is_algebraic_value(RealVal("3/5"))
    False
    >>> n = simplify(Sqrt(2))
    >>> n
    1.4142135623?
    >>> is_algebraic_value(n)
    True
    """
    return is_arith(a) and a.is_real() and _is_algebraic(a.ctx, a.as_ast())

def is_add(a):
    """Return `True` if `a` is an expression of the form b + c.
    
    >>> x, y = Ints('x y')
    >>> is_add(x + y)
    True
    >>> is_add(x - y)
    False
    """
    return is_app_of(a, Z3_OP_ADD)

def is_mul(a):
    """Return `True` if `a` is an expression of the form b * c.
    
    >>> x, y = Ints('x y')
    >>> is_mul(x * y)
    True
    >>> is_mul(x - y)
    False
    """
    return is_app_of(a, Z3_OP_MUL)

def is_sub(a):
    """Return `True` if `a` is an expression of the form b - c.
    
    >>> x, y = Ints('x y')
    >>> is_sub(x - y)
    True
    >>> is_sub(x + y)
    False
    """
    return is_app_of(a, Z3_OP_SUB)

def is_div(a):
    """Return `True` if `a` is an expression of the form b / c.
    
    >>> x, y = Reals('x y')
    >>> is_div(x / y)
    True
    >>> is_div(x + y)
    False
    >>> x, y = Ints('x y')
    >>> is_div(x / y)
    False
    >>> is_idiv(x / y)
    True
    """
    return is_app_of(a, Z3_OP_DIV)

def is_idiv(a):
    """Return `True` if `a` is an expression of the form b div c.
    
    >>> x, y = Ints('x y')
    >>> is_idiv(x / y)
    True
    >>> is_idiv(x + y)
    False
    """
    return is_app_of(a, Z3_OP_IDIV)

def is_mod(a):
    """Return `True` if `a` is an expression of the form b % c.

    >>> x, y = Ints('x y')
    >>> is_mod(x % y)
    True
    >>> is_mod(x + y)
    False
    """
    return is_app_of(a, Z3_OP_MOD)

def is_le(a):
    """Return `True` if `a` is an expression of the form b <= c.
    
    >>> x, y = Ints('x y')
    >>> is_le(x <= y)
    True
    >>> is_le(x < y)
    False
    """
    return is_app_of(a, Z3_OP_LE)

def is_lt(a):
    """Return `True` if `a` is an expression of the form b < c.
    
    >>> x, y = Ints('x y')
    >>> is_lt(x < y)
    True
    >>> is_lt(x == y)
    False
    """
    return is_app_of(a, Z3_OP_LT)

def is_ge(a):
    """Return `True` if `a` is an expression of the form b >= c.
    
    >>> x, y = Ints('x y')
    >>> is_ge(x >= y)
    True
    >>> is_ge(x == y)
    False
    """
    return is_app_of(a, Z3_OP_GE)

def is_gt(a):
    """Return `True` if `a` is an expression of the form b > c.
    
    >>> x, y = Ints('x y')
    >>> is_gt(x > y)
    True
    >>> is_gt(x == y)
    False
    """
    return is_app_of(a, Z3_OP_GT)

def is_is_int(a):
    """Return `True` if `a` is an expression of the form IsInt(b).
    
    >>> x = Real('x')
    >>> is_is_int(IsInt(x))
    True
    >>> is_is_int(x)
    False
    """
    return is_app_of(a, Z3_OP_IS_INT)

def is_to_real(a):
    """Return `True` if `a` is an expression of the form ToReal(b).
    
    >>> x = Int('x')
    >>> n = ToReal(x)
    >>> n
    ToReal(x)
    >>> is_to_real(n)
    True
    >>> is_to_real(x)
    False
    """
    return is_app_of(a, Z3_OP_TO_REAL)

def is_to_int(a):
    """Return `True` if `a` is an expression of the form ToInt(b).
    
    >>> x = Real('x')
    >>> n = ToInt(x)
    >>> n
    ToInt(x)
    >>> is_to_int(n)
    True
    >>> is_to_int(x)
    False
    """
    return is_app_of(a, Z3_OP_TO_INT)

class IntNumRef(ArithRef):
    """Integer values."""

    def as_long(self):
        """Return a Z3 integer numeral as a Python long (bignum) numeral. 
        
        >>> v = IntVal(1)
        >>> v + 1
        1 + 1
        >>> v.as_long() + 1
        2
        """
        if __debug__:
            _z3_assert(self.is_int(), "Integer value expected")
        return int(self.as_string())

    def as_string(self):
        """Return a Z3 integer numeral as a Python string.
        >>> v = IntVal(100)
        >>> v.as_string()
        '100'
        """
        return Z3_get_numeral_string(self.ctx_ref(), self.as_ast())

class RatNumRef(ArithRef):
    """Rational values."""

    def numerator(self):
        """ Return the numerator of a Z3 rational numeral. 

        >>> is_rational_value(RealVal("3/5"))
        True
        >>> n = RealVal("3/5")
        >>> n.numerator()
        3
        >>> is_rational_value(Q(3,5))
        True
        >>> Q(3,5).numerator()
        3
        """
        return IntNumRef(Z3_get_numerator(self.ctx_ref(), self.as_ast()), self.ctx)

    def denominator(self):
        """ Return the denominator of a Z3 rational numeral. 
        
        >>> is_rational_value(Q(3,5))
        True
        >>> n = Q(3,5)
        >>> n.denominator()
        5
        """
        return IntNumRef(Z3_get_denominator(self.ctx_ref(), self.as_ast()), self.ctx)

    def numerator_as_long(self):
        """ Return the numerator as a Python long.
        
        >>> v = RealVal(10000000000)
        >>> v
        10000000000
        >>> v + 1
        10000000000 + 1
        >>> v.numerator_as_long() + 1 == 10000000001
        True
        """
        return self.numerator().as_long()
        
    def denominator_as_long(self):
        """ Return the denominator as a Python long.

        >>> v = RealVal("1/3")
        >>> v
        1/3
        >>> v.denominator_as_long()
        3
        """
        return self.denominator().as_long()

    def as_decimal(self, prec):
        """ Return a Z3 rational value as a string in decimal notation using at most `prec` decimal places.
        
        >>> v = RealVal("1/5")
        >>> v.as_decimal(3)
        '0.2'
        >>> v = RealVal("1/3")
        >>> v.as_decimal(3)
        '0.333?'
        """
        return Z3_get_numeral_decimal_string(self.ctx_ref(), self.as_ast(), prec)

    def as_string(self):
        """Return a Z3 rational numeral as a Python string.

        >>> v = Q(3,6)
        >>> v.as_string()
        '1/2'
        """
        return Z3_get_numeral_string(self.ctx_ref(), self.as_ast())

    def as_fraction(self):
        """Return a Z3 rational as a Python Fraction object.
        
        >>> v = RealVal("1/5")
        >>> v.as_fraction()
        Fraction(1, 5)
        """
        return Fraction(self.numerator_as_long(), self.denominator_as_long())

class AlgebraicNumRef(ArithRef):
    """Algebraic irrational values."""

    def approx(self, precision=10):
        """Return a Z3 rational number that approximates the algebraic number `self`. 
        The result `r` is such that |r - self| <= 1/10^precision 
        
        >>> x = simplify(Sqrt(2))
        >>> x.approx(20)
        6838717160008073720548335/4835703278458516698824704
        >>> x.approx(5)
        2965821/2097152
        """
        return RatNumRef(Z3_get_algebraic_number_upper(self.ctx_ref(), self.as_ast(), precision), self.ctx)
    def as_decimal(self, prec):
        """Return a string representation of the algebraic number `self` in decimal notation using `prec` decimal places

        >>> x = simplify(Sqrt(2))
        >>> x.as_decimal(10)
        '1.4142135623?'
        >>> x.as_decimal(20)
        '1.41421356237309504880?'
        """
        return Z3_get_numeral_decimal_string(self.ctx_ref(), self.as_ast(), prec)

def _py2expr(a, ctx=None):
    if isinstance(a, bool):
        return BoolVal(a, ctx)
    if _is_int(a):
        return IntVal(a, ctx)
    if isinstance(a, float):
        return RealVal(a, ctx)
    if __debug__:
        _z3_assert(False, "Python bool, int, long or float expected")

def IntSort(ctx=None):
    """Return the interger sort in the given context. If `ctx=None`, then the global context is used.
    
    >>> IntSort()
    Int
    >>> x = Const('x', IntSort())
    >>> is_int(x)
    True
    >>> x.sort() == IntSort()
    True
    >>> x.sort() == BoolSort()
    False
    """
    ctx = _get_ctx(ctx)
    return ArithSortRef(Z3_mk_int_sort(ctx.ref()), ctx)

def RealSort(ctx=None):
    """Return the real sort in the given context. If `ctx=None`, then the global context is used.
    
    >>> RealSort()
    Real
    >>> x = Const('x', RealSort())
    >>> is_real(x)
    True
    >>> is_int(x)
    False
    >>> x.sort() == RealSort()
    True
    """
    ctx = _get_ctx(ctx)
    return ArithSortRef(Z3_mk_real_sort(ctx.ref()), ctx)

def _to_int_str(val):
    if isinstance(val, float):
        return str(int(val))
    elif isinstance(val, bool):
        if val:
            return "1"
        else:
            return "0"
    elif _is_int(val):
        return str(val)
    elif isinstance(val, str):
        return val
    if __debug__:
        _z3_assert(False, "Python value cannot be used as a Z3 integer")

def IntVal(val, ctx=None):
    """Return a Z3 integer value. If `ctx=None`, then the global context is used.
    
    >>> IntVal(1)
    1
    >>> IntVal("100")
    100
    """
    ctx = _get_ctx(ctx)
    return IntNumRef(Z3_mk_numeral(ctx.ref(), _to_int_str(val), IntSort(ctx).ast), ctx)

def RealVal(val, ctx=None):
    """Return a Z3 real value. 
    
    `val` may be a Python int, long, float or string representing a number in decimal or rational notation.
    If `ctx=None`, then the global context is used.
    
    >>> RealVal(1)
    1
    >>> RealVal(1).sort()
    Real
    >>> RealVal("3/5")
    3/5
    >>> RealVal("1.5")
    3/2
    """
    ctx = _get_ctx(ctx)
    return RatNumRef(Z3_mk_numeral(ctx.ref(), str(val), RealSort(ctx).ast), ctx)

def RatVal(a, b, ctx=None):
    """Return a Z3 rational a/b.

    If `ctx=None`, then the global context is used.
    
    >>> RatVal(3,5)
    3/5
    >>> RatVal(3,5).sort()
    Real
    """
    if __debug__:
        _z3_assert(_is_int(a) or isinstance(a, str), "First argument cannot be converted into an integer")
        _z3_assert(_is_int(b) or isinstance(b, str), "Second argument cannot be converted into an integer")
    return simplify(RealVal(a, ctx)/RealVal(b, ctx))

def Q(a, b, ctx=None):
    """Return a Z3 rational a/b.
    
    If `ctx=None`, then the global context is used.

    >>> Q(3,5)
    3/5
    >>> Q(3,5).sort()
    Real
    """
    return simplify(RatVal(a, b))

def Int(name, ctx=None):
    """Return an integer constant named `name`. If `ctx=None`, then the global context is used.

    >>> x = Int('x')
    >>> is_int(x)
    True
    >>> is_int(x + 1)
    True
    """
    ctx = _get_ctx(ctx)
    return ArithRef(Z3_mk_const(ctx.ref(), to_symbol(name, ctx), IntSort(ctx).ast), ctx)

def Ints(names, ctx=None):
    """Return a tuple of Integer constants. 
    
    >>> x, y, z = Ints('x y z')
    >>> Sum(x, y, z)
    x + y + z
    """
    ctx = _get_ctx(ctx)
    if isinstance(names, str):
        names = names.split(" ")
    return [Int(name, ctx) for name in names]

def IntVector(prefix, sz, ctx=None):
    """Return a list of integer constants of size `sz`.
    
    >>> X = IntVector('x', 3)
    >>> X
    [x__0, x__1, x__2]
    >>> Sum(X)
    x__0 + x__1 + x__2
    """
    return [ Int('%s__%s' % (prefix, i)) for i in range(sz) ]

def FreshInt(prefix='x', ctx=None):
    """Return a fresh integer constant in the given context using the given prefix.

    >>> x = FreshInt()
    >>> y = FreshInt()
    >>> eq(x, y)
    False
    >>> x.sort()
    Int
    """
    ctx = _get_ctx(ctx)
    return ArithRef(Z3_mk_fresh_const(ctx.ref(), prefix, IntSort(ctx).ast), ctx)

def Real(name, ctx=None):
    """Return a real constant named `name`. If `ctx=None`, then the global context is used.

    >>> x = Real('x')
    >>> is_real(x)
    True
    >>> is_real(x + 1)
    True
    """
    ctx = _get_ctx(ctx)
    return ArithRef(Z3_mk_const(ctx.ref(), to_symbol(name, ctx), RealSort(ctx).ast), ctx)

def Reals(names, ctx=None):
    """Return a tuple of real constants. 
    
    >>> x, y, z = Reals('x y z')
    >>> Sum(x, y, z)
    x + y + z
    >>> Sum(x, y, z).sort()
    Real
    """
    ctx = _get_ctx(ctx)
    if isinstance(names, str):
        names = names.split(" ")
    return [Real(name, ctx) for name in names]

def RealVector(prefix, sz, ctx=None):
    """Return a list of real constants of size `sz`.
    
    >>> X = RealVector('x', 3)
    >>> X
    [x__0, x__1, x__2]
    >>> Sum(X)
    x__0 + x__1 + x__2
    >>> Sum(X).sort()
    Real
    """
    return [ Real('%s__%s' % (prefix, i)) for i in range(sz) ]

def FreshReal(prefix='b', ctx=None):
    """Return a fresh real constant in the given context using the given prefix.

    >>> x = FreshReal()
    >>> y = FreshReal()
    >>> eq(x, y)
    False
    >>> x.sort()
    Real
    """
    ctx = _get_ctx(ctx)
    return ArithRef(Z3_mk_fresh_const(ctx.ref(), prefix, RealSort(ctx).ast), ctx)

def ToReal(a):
    """ Return the Z3 expression ToReal(a). 
    
    >>> x = Int('x')
    >>> x.sort()
    Int
    >>> n = ToReal(x)
    >>> n
    ToReal(x)
    >>> n.sort()
    Real
    """
    if __debug__:
        _z3_assert(a.is_int(), "Z3 integer expression expected.")
    ctx = a.ctx
    return ArithRef(Z3_mk_int2real(ctx.ref(), a.as_ast()), ctx)

def ToInt(a):
    """ Return the Z3 expression ToInt(a). 
    
    >>> x = Real('x')
    >>> x.sort()
    Real
    >>> n = ToInt(x)
    >>> n
    ToInt(x)
    >>> n.sort()
    Int
    """
    if __debug__:
        _z3_assert(a.is_real(), "Z3 real expression expected.")
    ctx = a.ctx
    return ArithRef(Z3_mk_real2int(ctx.ref(), a.as_ast()), ctx)

def IsInt(a):
    """ Return the Z3 predicate IsInt(a). 
    
    >>> x = Real('x')
    >>> IsInt(x + "1/2")
    IsInt(x + 1/2)
    >>> solve(IsInt(x + "1/2"), x > 0, x < 1)
    [x = 1/2]
    >>> solve(IsInt(x + "1/2"), x > 0, x < 1, x != "1/2")
    no solution
    """
    if __debug__:
        _z3_assert(a.is_real(), "Z3 real expression expected.")
    ctx = a.ctx
    return BoolRef(Z3_mk_is_int(ctx.ref(), a.as_ast()), ctx)
    
def Sqrt(a, ctx=None):
    """ Return a Z3 expression which represents the square root of a. 
    
    >>> x = Real('x')
    >>> Sqrt(x)
    x**(1/2)
    """
    if not is_expr(a):
        ctx = _get_ctx(ctx)
        a = RealVal(a, ctx)
    return a ** "1/2"

def Cbrt(a, ctx=None):
    """ Return a Z3 expression which represents the cubic root of a. 
    
    >>> x = Real('x')
    >>> Cbrt(x)
    x**(1/3)
    """
    if not is_expr(a):
        ctx = _get_ctx(ctx)
        a = RealVal(a, ctx)
    return a ** "1/3"

#########################################
#
# Bit-Vectors
#
#########################################

class BitVecSortRef(SortRef):
    """Bit-vector sort."""

    def size(self):
        """Return the size (number of bits) of the bit-vector sort `self`.
        
        >>> b = BitVecSort(32)
        >>> b.size()
        32
        """
        return int(Z3_get_bv_sort_size(self.ctx_ref(), self.ast))

    def subsort(self, other):
        return is_bv_sort(other) and self.size() < other.size()

    def cast(self, val):
        """Try to cast `val` as a Bit-Vector.

        >>> b = BitVecSort(32)
        >>> b.cast(10)
        10
        >>> b.cast(10).sexpr()
        '#x0000000a'
        """
        if is_expr(val):
            if __debug__:
                _z3_assert(self.ctx == val.ctx, "Context mismatch")
            # Idea: use sign_extend if sort of val is a bitvector of smaller size
            return val
        else:
            return BitVecVal(val, self)

def is_bv_sort(s):
    """Return True if `s` is a Z3 bit-vector sort.

    >>> is_bv_sort(BitVecSort(32))
    True
    >>> is_bv_sort(IntSort())
    False
    """
    return isinstance(s, BitVecSortRef)

class BitVecRef(ExprRef):
    """Bit-vector expressions."""

    def sort(self):
        """Return the sort of the bit-vector expression `self`.

        >>> x = BitVec('x', 32)
        >>> x.sort()
        BitVec(32)
        >>> x.sort() == BitVecSort(32)
        True
        """
        return BitVecSortRef(Z3_get_sort(self.ctx_ref(), self.as_ast()), self.ctx)

    def size(self):
        """Return the number of bits of the bit-vector expression `self`.
        
        >>> x = BitVec('x', 32)
        >>> (x + 1).size()
        32
        >>> Concat(x, x).size()
        64
        """
        return self.sort().size()
    
    def __add__(self, other):
        """Create the Z3 expression `self + other`.
        
        >>> x = BitVec('x', 32)
        >>> y = BitVec('y', 32)
        >>> x + y
        x + y
        >>> (x + y).sort()
        BitVec(32)
        """
        a, b = _coerce_exprs(self, other)
        return BitVecRef(Z3_mk_bvadd(self.ctx_ref(), a.as_ast(), b.as_ast()), self.ctx)

    def __radd__(self, other):
        """Create the Z3 expression `other + self`.
        
        >>> x = BitVec('x', 32)
        >>> 10 + x
        10 + x
        """
        a, b = _coerce_exprs(self, other)
        return BitVecRef(Z3_mk_bvadd(self.ctx_ref(), b.as_ast(), a.as_ast()), self.ctx)

    def __mul__(self, other):
        """Create the Z3 expression `self * other`.
        
        >>> x = BitVec('x', 32)
        >>> y = BitVec('y', 32)
        >>> x * y
        x*y
        >>> (x * y).sort()
        BitVec(32)
        """
        a, b = _coerce_exprs(self, other)
        return BitVecRef(Z3_mk_bvmul(self.ctx_ref(), a.as_ast(), b.as_ast()), self.ctx)

    def __rmul__(self, other):
        """Create the Z3 expression `other * self`.
        
        >>> x = BitVec('x', 32)
        >>> 10 * x
        10*x
        """
        a, b = _coerce_exprs(self, other)
        return BitVecRef(Z3_mk_bvmul(self.ctx_ref(), b.as_ast(), a.as_ast()), self.ctx)

    def __sub__(self, other):
        """Create the Z3 expression `self - other`.
        
        >>> x = BitVec('x', 32)
        >>> y = BitVec('y', 32)
        >>> x - y
        x - y
        >>> (x - y).sort()
        BitVec(32)
        """
        a, b = _coerce_exprs(self, other)
        return BitVecRef(Z3_mk_bvsub(self.ctx_ref(), a.as_ast(), b.as_ast()), self.ctx)

    def __rsub__(self, other):
        """Create the Z3 expression `other - self`.
        
        >>> x = BitVec('x', 32)
        >>> 10 - x
        10 - x
        """
        a, b = _coerce_exprs(self, other)
        return BitVecRef(Z3_mk_bvsub(self.ctx_ref(), b.as_ast(), a.as_ast()), self.ctx)

    def __or__(self, other):
        """Create the Z3 expression bitwise-or `self | other`.
        
        >>> x = BitVec('x', 32)
        >>> y = BitVec('y', 32)
        >>> x | y
        x | y
        >>> (x | y).sort()
        BitVec(32)
        """
        a, b = _coerce_exprs(self, other)
        return BitVecRef(Z3_mk_bvor(self.ctx_ref(), a.as_ast(), b.as_ast()), self.ctx)

    def __ror__(self, other):
        """Create the Z3 expression bitwise-or `other | self`.
        
        >>> x = BitVec('x', 32)
        >>> 10 | x
        10 | x
        """
        a, b = _coerce_exprs(self, other)
        return BitVecRef(Z3_mk_bvor(self.ctx_ref(), b.as_ast(), a.as_ast()), self.ctx)

    def __and__(self, other):
        """Create the Z3 expression bitwise-and `self & other`.
        
        >>> x = BitVec('x', 32)
        >>> y = BitVec('y', 32)
        >>> x & y
        x & y
        >>> (x & y).sort()
        BitVec(32)
        """
        a, b = _coerce_exprs(self, other)
        return BitVecRef(Z3_mk_bvand(self.ctx_ref(), a.as_ast(), b.as_ast()), self.ctx)

    def __rand__(self, other):
        """Create the Z3 expression bitwise-or `other & self`.
        
        >>> x = BitVec('x', 32)
        >>> 10 & x
        10 & x
        """
        a, b = _coerce_exprs(self, other)
        return BitVecRef(Z3_mk_bvand(self.ctx_ref(), b.as_ast(), a.as_ast()), self.ctx)

    def __xor__(self, other):
        """Create the Z3 expression bitwise-xor `self ^ other`.
        
        >>> x = BitVec('x', 32)
        >>> y = BitVec('y', 32)
        >>> x ^ y
        x ^ y
        >>> (x ^ y).sort()
        BitVec(32)
        """
        a, b = _coerce_exprs(self, other)
        return BitVecRef(Z3_mk_bvxor(self.ctx_ref(), a.as_ast(), b.as_ast()), self.ctx)

    def __rxor__(self, other):
        """Create the Z3 expression bitwise-xor `other ^ self`.
        
        >>> x = BitVec('x', 32)
        >>> 10 ^ x
        10 ^ x
        """
        a, b = _coerce_exprs(self, other)
        return BitVecRef(Z3_mk_bvxor(self.ctx_ref(), b.as_ast(), a.as_ast()), self.ctx)

    def __pos__(self):
        """Return `self`.

        >>> x = BitVec('x', 32)
        >>> +x
        x
        """
        return self

    def __neg__(self):
        """Return an expression representing `-self`.

        >>> x = BitVec('x', 32)
        >>> -x
        -x
        >>> simplify(-(-x))
        x
        """
        return BitVecRef(Z3_mk_bvneg(self.ctx_ref(), self.as_ast()), self.ctx)

    def __invert__(self):
        """Create the Z3 expression bitwise-not `~self`.

        >>> x = BitVec('x', 32)
        >>> ~x
        ~x
        >>> simplify(~(~x))
        x
        """
        return BitVecRef(Z3_mk_bvnot(self.ctx_ref(), self.as_ast()), self.ctx)

    def __div__(self, other):
        """Create the Z3 expression (signed) division `self / other`.

        Use the function UDiv() for unsigned division.

        >>> x = BitVec('x', 32)
        >>> y = BitVec('y', 32)
        >>> x / y
        x/y
        >>> (x / y).sort()
        BitVec(32)
        >>> (x / y).sexpr()
        '(bvsdiv x y)'
        >>> UDiv(x, y).sexpr()
        '(bvudiv x y)'
        """
        a, b = _coerce_exprs(self, other)
        return BitVecRef(Z3_mk_bvsdiv(self.ctx_ref(), a.as_ast(), b.as_ast()), self.ctx)

    def __truediv__(self, other):
        """Create the Z3 expression (signed) division `self / other`."""
        return self.__div__(other)

    def __rdiv__(self, other):
        """Create the Z3 expression (signed) division `other / self`.

        Use the function UDiv() for unsigned division.

        >>> x = BitVec('x', 32)
        >>> 10 / x
        10/x
        >>> (10 / x).sexpr()
        '(bvsdiv #x0000000a x)'
        >>> UDiv(10, x).sexpr()
        '(bvudiv #x0000000a x)'
        """
        a, b = _coerce_exprs(self, other)
        return BitVecRef(Z3_mk_bvsdiv(self.ctx_ref(), b.as_ast(), a.as_ast()), self.ctx)

    def __rtruediv__(self, other):
        """Create the Z3 expression (signed) division `other / self`."""
        return self.__rdiv__(other)

    def __mod__(self, other):
        """Create the Z3 expression (signed) mod `self % other`.

        Use the function URem() for unsigned remainder, and SRem() for signed remainder.

        >>> x = BitVec('x', 32)
        >>> y = BitVec('y', 32)
        >>> x % y
        x%y
        >>> (x % y).sort()
        BitVec(32)
        >>> (x % y).sexpr()
        '(bvsmod x y)'
        >>> URem(x, y).sexpr()
        '(bvurem x y)'
        >>> SRem(x, y).sexpr()
        '(bvsrem x y)'
        """
        a, b = _coerce_exprs(self, other)
        return BitVecRef(Z3_mk_bvsmod(self.ctx_ref(), a.as_ast(), b.as_ast()), self.ctx)

    def __rmod__(self, other):
        """Create the Z3 expression (signed) mod `other % self`.

        Use the function URem() for unsigned remainder, and SRem() for signed remainder.

        >>> x = BitVec('x', 32)
        >>> 10 % x
        10%x
        >>> (10 % x).sexpr()
        '(bvsmod #x0000000a x)'
        >>> URem(10, x).sexpr()
        '(bvurem #x0000000a x)'
        >>> SRem(10, x).sexpr()
        '(bvsrem #x0000000a x)'
        """
        a, b = _coerce_exprs(self, other)
        return BitVecRef(Z3_mk_bvsmod(self.ctx_ref(), b.as_ast(), a.as_ast()), self.ctx)

    def __le__(self, other):
        """Create the Z3 expression (signed) `other <= self`.
        
        Use the function ULE() for unsigned less than or equal to.

        >>> x, y = BitVecs('x y', 32)
        >>> x <= y
        x <= y
        >>> (x <= y).sexpr()
        '(bvsle x y)'
        >>> ULE(x, y).sexpr()
        '(bvule x y)'
        """
        a, b = _coerce_exprs(self, other)
        return BoolRef(Z3_mk_bvsle(self.ctx_ref(), a.as_ast(), b.as_ast()), self.ctx)

    def __lt__(self, other):
        """Create the Z3 expression (signed) `other < self`.
        
        Use the function ULT() for unsigned less than.

        >>> x, y = BitVecs('x y', 32)
        >>> x < y
        x < y
        >>> (x < y).sexpr()
        '(bvslt x y)'
        >>> ULT(x, y).sexpr()
        '(bvult x y)'
        """
        a, b = _coerce_exprs(self, other)
        return BoolRef(Z3_mk_bvslt(self.ctx_ref(), a.as_ast(), b.as_ast()), self.ctx)

    def __gt__(self, other):
        """Create the Z3 expression (signed) `other > self`.
        
        Use the function UGT() for unsigned greater than.

        >>> x, y = BitVecs('x y', 32)
        >>> x > y
        x > y
        >>> (x > y).sexpr()
        '(bvsgt x y)'
        >>> UGT(x, y).sexpr()
        '(bvugt x y)'
        """
        a, b = _coerce_exprs(self, other)
        return BoolRef(Z3_mk_bvsgt(self.ctx_ref(), a.as_ast(), b.as_ast()), self.ctx)
        
    def __ge__(self, other):
        """Create the Z3 expression (signed) `other >= self`.
        
        Use the function UGE() for unsigned greater than or equal to.

        >>> x, y = BitVecs('x y', 32)
        >>> x >= y
        x >= y
        >>> (x >= y).sexpr()
        '(bvsge x y)'
        >>> UGE(x, y).sexpr()
        '(bvuge x y)'
        """
        a, b = _coerce_exprs(self, other)
        return BoolRef(Z3_mk_bvsge(self.ctx_ref(), a.as_ast(), b.as_ast()), self.ctx)

    def __rshift__(self, other):
        """Create the Z3 expression (arithmetical) right shift `self >> other`

        Use the function LShR() for the right logical shift

        >>> x, y = BitVecs('x y', 32)
        >>> x >> y
        x >> y
        >>> (x >> y).sexpr()
        '(bvashr x y)'
        >>> LShR(x, y).sexpr()
        '(bvlshr x y)'
        >>> BitVecVal(4, 3)
        4
        >>> BitVecVal(4, 3).as_signed_long()
        -4
        >>> simplify(BitVecVal(4, 3) >> 1).as_signed_long()
        -2
        >>> simplify(BitVecVal(4, 3) >> 1)
        6
        >>> simplify(LShR(BitVecVal(4, 3), 1))
        2
        >>> simplify(BitVecVal(2, 3) >> 1)
        1
        >>> simplify(LShR(BitVecVal(2, 3), 1))
        1
        """
        a, b = _coerce_exprs(self, other)
        return BitVecRef(Z3_mk_bvashr(self.ctx_ref(), a.as_ast(), b.as_ast()), self.ctx)

    def __lshift__(self, other):
        """Create the Z3 expression left shift `self << other`

        >>> x, y = BitVecs('x y', 32)
        >>> x << y
        x << y
        >>> (x << y).sexpr()
        '(bvshl x y)'
        >>> simplify(BitVecVal(2, 3) << 1)
        4
        """
        a, b = _coerce_exprs(self, other)
        return BitVecRef(Z3_mk_bvshl(self.ctx_ref(), a.as_ast(), b.as_ast()), self.ctx)

    def __rrshift__(self, other):
        """Create the Z3 expression (arithmetical) right shift `other` >> `self`.

        Use the function LShR() for the right logical shift

        >>> x = BitVec('x', 32)
        >>> 10 >> x
        10 >> x
        >>> (10 >> x).sexpr()
        '(bvashr #x0000000a x)'
        """
        a, b = _coerce_exprs(self, other)
        return BitVecRef(Z3_mk_bvashr(self.ctx_ref(), b.as_ast(), a.as_ast()), self.ctx)

    def __rlshift__(self, other):
        """Create the Z3 expression left shift `other << self`.

        Use the function LShR() for the right logical shift

        >>> x = BitVec('x', 32)
        >>> 10 << x
        10 << x
        >>> (10 << x).sexpr()
        '(bvshl #x0000000a x)'
        """
        a, b = _coerce_exprs(self, other)
        return BitVecRef(Z3_mk_bvshl(self.ctx_ref(), b.as_ast(), a.as_ast()), self.ctx)

class BitVecNumRef(BitVecRef):
    """Bit-vector values."""

    def as_long(self):
        """Return a Z3 bit-vector numeral as a Python long (bignum) numeral. 
        
        >>> v = BitVecVal(0xbadc0de, 32)
        >>> v
        195936478
        >>> print("0x%.8x" % v.as_long())
        0x0badc0de
        """
        return int(self.as_string())

    def as_signed_long(self):
        """Return a Z3 bit-vector numeral as a Python long (bignum) numeral. The most significant bit is assumed to be the sign.
        
        >>> BitVecVal(4, 3).as_signed_long()
        -4
        >>> BitVecVal(7, 3).as_signed_long()
        -1
        >>> BitVecVal(3, 3).as_signed_long()
        3
        >>> BitVecVal(2**32 - 1, 32).as_signed_long()
        -1
        >>> BitVecVal(2**64 - 1, 64).as_signed_long()
        -1
        """
        sz = self.size()
        val = self.as_long()
        if val >= 2**(sz - 1):
            val = val - 2**sz
        if val < -2**(sz - 1):
            val = val + 2**sz
        return int(val)

    def as_string(self):
        return Z3_get_numeral_string(self.ctx_ref(), self.as_ast())

def is_bv(a):
    """Return `True` if `a` is a Z3 bit-vector expression.
    
    >>> b = BitVec('b', 32)
    >>> is_bv(b)
    True
    >>> is_bv(b + 10)
    True
    >>> is_bv(Int('x'))
    False
    """
    return isinstance(a, BitVecRef)

def is_bv_value(a):
    """Return `True` if `a` is a Z3 bit-vector numeral value.

    >>> b = BitVec('b', 32)
    >>> is_bv_value(b)
    False
    >>> b = BitVecVal(10, 32)
    >>> b
    10
    >>> is_bv_value(b)
    True
    """
    return is_bv(a) and _is_numeral(a.ctx, a.as_ast())

def BV2Int(a):
    """Return the Z3 expression BV2Int(a). 
    
    >>> b = BitVec('b', 3)
    >>> BV2Int(b).sort()
    Int
    >>> x = Int('x')
    >>> x > BV2Int(b)
    x > BV2Int(b)
    >>> solve(x > BV2Int(b), b == 1, x < 3)
    [b = 1, x = 2]
    """
    if __debug__:
        _z3_assert(is_bv(a), "Z3 bit-vector expression expected")
    ctx = a.ctx
    ## investigate problem with bv2int
    return ArithRef(Z3_mk_bv2int(ctx.ref(), a.as_ast(), 0), ctx)

def BitVecSort(sz, ctx=None):
    """Return a Z3 bit-vector sort of the given size. If `ctx=None`, then the global context is used.

    >>> Byte = BitVecSort(8)
    >>> Word = BitVecSort(16)
    >>> Byte
    BitVec(8)
    >>> x = Const('x', Byte)
    >>> eq(x, BitVec('x', 8))
    True
    """
    ctx = _get_ctx(ctx)
    return BitVecSortRef(Z3_mk_bv_sort(ctx.ref(), sz), ctx)

def BitVecVal(val, bv, ctx=None):
    """Return a bit-vector value with the given number of bits. If `ctx=None`, then the global context is used.
    
    >>> v = BitVecVal(10, 32)
    >>> v
    10
    >>> print("0x%.8x" % v.as_long())
    0x0000000a
    """
    if is_bv_sort(bv):
        ctx = bv.ctx
        return BitVecNumRef(Z3_mk_numeral(ctx.ref(), _to_int_str(val), bv.ast), ctx)
    else:
        ctx = _get_ctx(ctx)
        return BitVecNumRef(Z3_mk_numeral(ctx.ref(), _to_int_str(val), BitVecSort(bv, ctx).ast), ctx)

def BitVec(name, bv, ctx=None):
    """Return a bit-vector constant named `name`. `bv` may be the number of bits of a bit-vector sort.
    If `ctx=None`, then the global context is used.

    >>> x  = BitVec('x', 16)
    >>> is_bv(x)
    True
    >>> x.size()
    16
    >>> x.sort()
    BitVec(16)
    >>> word = BitVecSort(16)
    >>> x2 = BitVec('x', word)
    >>> eq(x, x2)
    True
    """
    if isinstance(bv, BitVecSortRef):
        ctx = bv.ctx
    else:
        ctx = _get_ctx(ctx)
        bv = BitVecSort(bv, ctx)
    return BitVecRef(Z3_mk_const(ctx.ref(), to_symbol(name, ctx), bv.ast), ctx)

def BitVecs(names, bv, ctx=None):
    """Return a tuple of bit-vector constants of size bv. 
    
    >>> x, y, z = BitVecs('x y z', 16)
    >>> x.size()
    16
    >>> x.sort()
    BitVec(16)
    >>> Sum(x, y, z)
    0 + x + y + z
    >>> Product(x, y, z)
    1*x*y*z
    >>> simplify(Product(x, y, z))
    x*y*z
    """
    ctx = _get_ctx(ctx)
    if isinstance(names, str):
        names = names.split(" ")
    return [BitVec(name, bv, ctx) for name in names]

def Concat(*args):
    """Create a Z3 bit-vector concatenation expression. 
    
    >>> v = BitVecVal(1, 4)
    >>> Concat(v, v+1, v)
    Concat(Concat(1, 1 + 1), 1)
    >>> simplify(Concat(v, v+1, v))
    289
    >>> print("%.3x" % simplify(Concat(v, v+1, v)).as_long())
    121
    """
    args = _get_args(args)
    if __debug__:
        _z3_assert(all([is_bv(a) for a in args]), "All arguments must be Z3 bit-vector expressions.")
        _z3_assert(len(args) >= 2, "At least two arguments expected.")
    ctx = args[0].ctx
    r   = args[0]
    for i in range(len(args) - 1):
        r = BitVecRef(Z3_mk_concat(ctx.ref(), r.as_ast(), args[i+1].as_ast()), ctx)
    return r

def Extract(high, low, a):
    """Create a Z3 bit-vector extraction expression.

    >>> x = BitVec('x', 8)
    >>> Extract(6, 2, x)
    Extract(6, 2, x)
    >>> Extract(6, 2, x).sort()
    BitVec(5)
    """
    if __debug__:
        _z3_assert(low <= high, "First argument must be greater than or equal to second argument")
        _z3_assert(isinstance(high, int) and high >= 0 and isinstance(low, int) and low >= 0, "First and second arguments must be non negative integers")
        _z3_assert(is_bv(a), "Third argument must be a Z3 Bitvector expression")
    return BitVecRef(Z3_mk_extract(a.ctx_ref(), high, low, a.as_ast()), a.ctx)

def _check_bv_args(a, b):
    if __debug__:
        _z3_assert(is_bv(a) or is_bv(b), "At least one of the arguments must be a Z3 bit-vector expression")

def ULE(a, b):
    """Create the Z3 expression (unsigned) `other <= self`.
    
    Use the operator <= for signed less than or equal to.
    
    >>> x, y = BitVecs('x y', 32)
    >>> ULE(x, y)
    ULE(x, y)
    >>> (x <= y).sexpr()
    '(bvsle x y)'
    >>> ULE(x, y).sexpr()
    '(bvule x y)'
    """
    _check_bv_args(a, b)
    a, b = _coerce_exprs(a, b)
    return BoolRef(Z3_mk_bvule(a.ctx_ref(), a.as_ast(), b.as_ast()), a.ctx)

def ULT(a, b):
    """Create the Z3 expression (unsigned) `other < self`.
    
    Use the operator < for signed less than.
    
    >>> x, y = BitVecs('x y', 32)
    >>> ULT(x, y)
    ULT(x, y)
    >>> (x < y).sexpr()
    '(bvslt x y)'
    >>> ULT(x, y).sexpr()
    '(bvult x y)'
    """
    _check_bv_args(a, b)
    a, b = _coerce_exprs(a, b)
    return BoolRef(Z3_mk_bvult(a.ctx_ref(), a.as_ast(), b.as_ast()), a.ctx)

def UGE(a, b):
    """Create the Z3 expression (unsigned) `other >= self`.
    
    Use the operator >= for signed greater than or equal to.
    
    >>> x, y = BitVecs('x y', 32)
    >>> UGE(x, y)
    UGE(x, y)
    >>> (x >= y).sexpr()
    '(bvsge x y)'
    >>> UGE(x, y).sexpr()
    '(bvuge x y)'
    """
    _check_bv_args(a, b)
    a, b = _coerce_exprs(a, b)
    return BoolRef(Z3_mk_bvuge(a.ctx_ref(), a.as_ast(), b.as_ast()), a.ctx)

def UGT(a, b):
    """Create the Z3 expression (unsigned) `other > self`.
    
    Use the operator > for signed greater than.
    
    >>> x, y = BitVecs('x y', 32)
    >>> UGT(x, y)
    UGT(x, y)
    >>> (x > y).sexpr()
    '(bvsgt x y)'
    >>> UGT(x, y).sexpr()
    '(bvugt x y)'
    """
    _check_bv_args(a, b)
    a, b = _coerce_exprs(a, b)
    return BoolRef(Z3_mk_bvugt(a.ctx_ref(), a.as_ast(), b.as_ast()), a.ctx)

def UDiv(a, b):
    """Create the Z3 expression (unsigned) division `self / other`.
    
    Use the operator / for signed division.
    
    >>> x = BitVec('x', 32)
    >>> y = BitVec('y', 32)
    >>> UDiv(x, y)
    UDiv(x, y)
    >>> UDiv(x, y).sort()
    BitVec(32)
    >>> (x / y).sexpr()
    '(bvsdiv x y)'
    >>> UDiv(x, y).sexpr()
    '(bvudiv x y)'
    """
    _check_bv_args(a, b)
    a, b = _coerce_exprs(a, b)
    return BitVecRef(Z3_mk_bvudiv(a.ctx_ref(), a.as_ast(), b.as_ast()), a.ctx)

def URem(a, b):
    """Create the Z3 expression (unsigned) remainder `self % other`.
    
    Use the operator % for signed modulus, and SRem() for signed remainder.
    
    >>> x = BitVec('x', 32)
    >>> y = BitVec('y', 32)
    >>> URem(x, y)
    URem(x, y)
    >>> URem(x, y).sort()
    BitVec(32)
    >>> (x % y).sexpr()
    '(bvsmod x y)'
    >>> URem(x, y).sexpr()
    '(bvurem x y)'
    """
    _check_bv_args(a, b)
    a, b = _coerce_exprs(a, b)
    return BitVecRef(Z3_mk_bvurem(a.ctx_ref(), a.as_ast(), b.as_ast()), a.ctx)

def SRem(a, b):
    """Create the Z3 expression signed remainder.
    
    Use the operator % for signed modulus, and URem() for unsigned remainder.
    
    >>> x = BitVec('x', 32)
    >>> y = BitVec('y', 32)
    >>> SRem(x, y)
    SRem(x, y)
    >>> SRem(x, y).sort()
    BitVec(32)
    >>> (x % y).sexpr()
    '(bvsmod x y)'
    >>> SRem(x, y).sexpr()
    '(bvsrem x y)'
    """
    _check_bv_args(a, b)
    a, b = _coerce_exprs(a, b)
    return BitVecRef(Z3_mk_bvsrem(a.ctx_ref(), a.as_ast(), b.as_ast()), a.ctx)

def LShR(a, b):
    """Create the Z3 expression logical right shift.

    Use the operator >> for the arithmetical right shift.

    >>> x, y = BitVecs('x y', 32)
    >>> LShR(x, y)
    LShR(x, y)
    >>> (x >> y).sexpr()
    '(bvashr x y)'
    >>> LShR(x, y).sexpr()
    '(bvlshr x y)'
    >>> BitVecVal(4, 3)
    4
    >>> BitVecVal(4, 3).as_signed_long()
    -4
    >>> simplify(BitVecVal(4, 3) >> 1).as_signed_long()
    -2
    >>> simplify(BitVecVal(4, 3) >> 1)
    6
    >>> simplify(LShR(BitVecVal(4, 3), 1))
    2
    >>> simplify(BitVecVal(2, 3) >> 1)
    1
    >>> simplify(LShR(BitVecVal(2, 3), 1))
    1
    """
    _check_bv_args(a, b)
    a, b = _coerce_exprs(a, b)
    return BitVecRef(Z3_mk_bvlshr(a.ctx_ref(), a.as_ast(), b.as_ast()), a.ctx)

def RotateLeft(a, b):
    """Return an expression representing `a` rotated to the left `b` times.

    >>> a, b = BitVecs('a b', 16)
    >>> RotateLeft(a, b)
    RotateLeft(a, b)
    >>> simplify(RotateLeft(a, 0))
    a
    >>> simplify(RotateLeft(a, 16))
    a
    """
    _check_bv_args(a, b)
    a, b = _coerce_exprs(a, b)
    return BitVecRef(Z3_mk_ext_rotate_left(a.ctx_ref(), a.as_ast(), b.as_ast()), a.ctx)

def RotateRight(a, b):
    """Return an expression representing `a` rotated to the right `b` times.

    >>> a, b = BitVecs('a b', 16)
    >>> RotateRight(a, b)
    RotateRight(a, b)
    >>> simplify(RotateRight(a, 0))
    a
    >>> simplify(RotateRight(a, 16))
    a
    """
    _check_bv_args(a, b)
    a, b = _coerce_exprs(a, b)
    return BitVecRef(Z3_mk_ext_rotate_right(a.ctx_ref(), a.as_ast(), b.as_ast()), a.ctx)

def SignExt(n, a):
    """Return a bit-vector expression with `n` extra sign-bits.

    >>> x = BitVec('x', 16)
    >>> n = SignExt(8, x)
    >>> n.size()
    24
    >>> n
    SignExt(8, x)
    >>> n.sort()
    BitVec(24)
    >>> v0 = BitVecVal(2, 2)
    >>> v0
    2
    >>> v0.size()
    2
    >>> v  = simplify(SignExt(6, v0))
    >>> v
    254
    >>> v.size()
    8
    >>> print("%.x" % v.as_long())
    fe
    """
    if __debug__:
        _z3_assert(isinstance(n, int), "First argument must be an integer")
        _z3_assert(is_bv(a), "Second argument must be a Z3 Bitvector expression")
    return BitVecRef(Z3_mk_sign_ext(a.ctx_ref(), n, a.as_ast()), a.ctx)

def ZeroExt(n, a):
    """Return a bit-vector expression with `n` extra zero-bits.

    >>> x = BitVec('x', 16)
    >>> n = ZeroExt(8, x)
    >>> n.size()
    24
    >>> n
    ZeroExt(8, x)
    >>> n.sort()
    BitVec(24)
    >>> v0 = BitVecVal(2, 2)
    >>> v0
    2
    >>> v0.size()
    2
    >>> v  = simplify(ZeroExt(6, v0))
    >>> v
    2
    >>> v.size()
    8
    """
    if __debug__:
        _z3_assert(isinstance(n, int), "First argument must be an integer")
        _z3_assert(is_bv(a), "Second argument must be a Z3 Bitvector expression")
    return BitVecRef(Z3_mk_zero_ext(a.ctx_ref(), n, a.as_ast()), a.ctx)

def RepeatBitVec(n, a):
    """Return an expression representing `n` copies of `a`.

    >>> x = BitVec('x', 8)
    >>> n = RepeatBitVec(4, x)
    >>> n
    RepeatBitVec(4, x)
    >>> n.size()
    32
    >>> v0 = BitVecVal(10, 4)
    >>> print("%.x" % v0.as_long())
    a
    >>> v = simplify(RepeatBitVec(4, v0))
    >>> v.size()
    16
    >>> print("%.x" % v.as_long())
    aaaa
    """
    if __debug__:
        _z3_assert(isinstance(n, int), "First argument must be an integer")
        _z3_assert(is_bv(a), "Second argument must be a Z3 Bitvector expression")
    return BitVecRef(Z3_mk_repeat(a.ctx_ref(), n, a.as_ast()), a.ctx)

def BVRedAnd(a):
    """Return the reduction-and expression of `a`."""
    if __debug__:
        _z3_assert(is_bv(a), "First argument must be a Z3 Bitvector expression")
    return BitVecRef(Z3_mk_bvredand(a.ctx_ref(), a.as_ast()), a.ctx)

def BVRedOr(a):
    """Return the reduction-or expression of `a`."""
    if __debug__:
        _z3_assert(is_bv(a), "First argument must be a Z3 Bitvector expression")
    return BitVecRef(Z3_mk_bvredor(a.ctx_ref(), a.as_ast()), a.ctx)

#########################################
#
# Arrays
#
#########################################

class ArraySortRef(SortRef):
    """Array sorts."""

    def domain(self):
        """Return the domain of the array sort `self`.
        
        >>> A = ArraySort(IntSort(), BoolSort())
        >>> A.domain()
        Int
        """
        return _to_sort_ref(Z3_get_array_sort_domain(self.ctx_ref(), self.ast), self.ctx)
    
    def range(self):
        """Return the range of the array sort `self`.
        
        >>> A = ArraySort(IntSort(), BoolSort())
        >>> A.range()
        Bool
        """
        return _to_sort_ref(Z3_get_array_sort_range(self.ctx_ref(), self.ast), self.ctx)

class ArrayRef(ExprRef):
    """Array expressions. """

    def sort(self):
        """Return the array sort of the array expression `self`.

        >>> a = Array('a', IntSort(), BoolSort())
        >>> a.sort()
        Array(Int, Bool)
        """
        return ArraySortRef(Z3_get_sort(self.ctx_ref(), self.as_ast()), self.ctx)
    
    def domain(self):
        """Shorthand for `self.sort().domain()`.

        >>> a = Array('a', IntSort(), BoolSort())
        >>> a.domain()
        Int
        """
        return self.sort().domain()
        
    def range(self):
        """Shorthand for `self.sort().range()`.

        >>> a = Array('a', IntSort(), BoolSort())
        >>> a.range()
        Bool
        """
        return self.sort().range()

    def __getitem__(self, arg):
        """Return the Z3 expression `self[arg]`.

        >>> a = Array('a', IntSort(), BoolSort())
        >>> i = Int('i')
        >>> a[i]
        a[i]
        >>> a[i].sexpr()
        '(select a i)'
        """
        arg = self.domain().cast(arg)
        return _to_expr_ref(Z3_mk_select(self.ctx_ref(), self.as_ast(), arg.as_ast()), self.ctx)

def is_array(a):
    """Return `True` if `a` is a Z3 array expression.
    
    >>> a = Array('a', IntSort(), IntSort())
    >>> is_array(a)
    True
    >>> is_array(Store(a, 0, 1))
    True
    >>> is_array(a[0])
    False
    """
    return isinstance(a, ArrayRef)

def is_const_array(a):
    """Return `True` if `a` is a Z3 constant array.

    >>> a = K(IntSort(), 10)
    >>> is_const_array(a)
    True
    >>> a = Array('a', IntSort(), IntSort())
    >>> is_const_array(a)
    False
    """
    return is_app_of(a, Z3_OP_CONST_ARRAY)

def is_K(a):
    """Return `True` if `a` is a Z3 constant array.

    >>> a = K(IntSort(), 10)
    >>> is_K(a)
    True
    >>> a = Array('a', IntSort(), IntSort())
    >>> is_K(a)
    False
    """
    return is_app_of(a, Z3_OP_CONST_ARRAY)

def is_map(a):
    """Return `True` if `a` is a Z3 map array expression. 

    >>> f = Function('f', IntSort(), IntSort())
    >>> b = Array('b', IntSort(), IntSort())
    >>> a  = Map(f, b)
    >>> a
    Map(f, b)
    >>> is_map(a)
    True
    >>> is_map(b)
    False
    """
    return is_app_of(a, Z3_OP_ARRAY_MAP)

def get_map_func(a):
    """Return the function declaration associated with a Z3 map array expression.

    >>> f = Function('f', IntSort(), IntSort())
    >>> b = Array('b', IntSort(), IntSort())
    >>> a  = Map(f, b)
    >>> eq(f, get_map_func(a))
    True
    >>> get_map_func(a)
    f
    >>> get_map_func(a)(0)
    f(0)
    """
    if __debug__:
        _z3_assert(is_map(a), "Z3 array map expression expected.")
    return FuncDeclRef(Z3_to_func_decl(a.ctx_ref(), Z3_get_decl_ast_parameter(a.ctx_ref(), a.decl().ast, 0)), a.ctx)

def ArraySort(d, r):
    """Return the Z3 array sort with the given domain and range sorts.
    
    >>> A = ArraySort(IntSort(), BoolSort())
    >>> A
    Array(Int, Bool)
    >>> A.domain()
    Int
    >>> A.range()
    Bool
    >>> AA = ArraySort(IntSort(), A)
    >>> AA
    Array(Int, Array(Int, Bool))
    """
    if __debug__:
        _z3_assert(is_sort(d), "Z3 sort expected")
        _z3_assert(is_sort(r), "Z3 sort expected")
        _z3_assert(d.ctx == r.ctx, "Context mismatch")
    ctx = d.ctx
    return ArraySortRef(Z3_mk_array_sort(ctx.ref(), d.ast, r.ast), ctx)

def Array(name, dom, rng):
    """Return an array constant named `name` with the given domain and range sorts.

    >>> a = Array('a', IntSort(), IntSort())
    >>> a.sort()
    Array(Int, Int)
    >>> a[0]
    a[0]
    """
    s = ArraySort(dom, rng)
    ctx = s.ctx
    return ArrayRef(Z3_mk_const(ctx.ref(), to_symbol(name, ctx), s.ast), ctx)

def Update(a, i, v):
    """Return a Z3 store array expression.

    >>> a    = Array('a', IntSort(), IntSort())
    >>> i, v = Ints('i v')
    >>> s    = Update(a, i, v)
    >>> s.sort()
    Array(Int, Int)
    >>> prove(s[i] == v)
    proved
    >>> j    = Int('j')
    >>> prove(Implies(i != j, s[j] == a[j]))
    proved
    """
    if __debug__:
        _z3_assert(is_array(a), "First argument must be a Z3 array expression")
    i = a.domain().cast(i)
    v = a.range().cast(v)
    ctx = a.ctx
    return _to_expr_ref(Z3_mk_store(ctx.ref(), a.as_ast(), i.as_ast(), v.as_ast()), ctx)

def Store(a, i, v):
    """Return a Z3 store array expression.

    >>> a    = Array('a', IntSort(), IntSort())
    >>> i, v = Ints('i v')
    >>> s    = Store(a, i, v)
    >>> s.sort()
    Array(Int, Int)
    >>> prove(s[i] == v)
    proved
    >>> j    = Int('j')
    >>> prove(Implies(i != j, s[j] == a[j]))
    proved
    """
    return Update(a, i, v)

def Select(a, i):
    """Return a Z3 select array expression.

    >>> a = Array('a', IntSort(), IntSort())
    >>> i = Int('i')
    >>> Select(a, i)
    a[i]
    >>> eq(Select(a, i), a[i])
    True
    """
    if __debug__:
        _z3_assert(is_array(a), "First argument must be a Z3 array expression")
    return a[i]

def Map(f, *args):
    """Return a Z3 map array expression. 

    >>> f = Function('f', IntSort(), IntSort(), IntSort())
    >>> a1 = Array('a1', IntSort(), IntSort())
    >>> a2 = Array('a2', IntSort(), IntSort())
    >>> b  = Map(f, a1, a2)
    >>> b
    Map(f, a1, a2)
    >>> prove(b[0] == f(a1[0], a2[0]))
    proved
    """
    args = _get_args(args)
    if __debug__:
        _z3_assert(len(args) > 0, "At least one Z3 array expression expected")
        _z3_assert(is_func_decl(f), "First argument must be a Z3 function declaration")
        _z3_assert(all([is_array(a) for a in args]), "Z3 array expected expected")
        _z3_assert(len(args) == f.arity(), "Number of arguments mismatch")
    _args, sz = _to_ast_array(args)
    ctx = f.ctx
    return ArrayRef(Z3_mk_map(ctx.ref(), f.ast, sz, _args), ctx)

def K(dom, v):
    """Return a Z3 constant array expression. 
    
    >>> a = K(IntSort(), 10)
    >>> a
    K(Int, 10)
    >>> a.sort()
    Array(Int, Int)
    >>> i = Int('i')
    >>> a[i]
    K(Int, 10)[i]
    >>> simplify(a[i])
    10
    """
    if __debug__:
        _z3_assert(is_sort(dom), "Z3 sort expected")
    ctx = dom.ctx
    if not is_expr(v):
        v = _py2expr(v, ctx)
    return ArrayRef(Z3_mk_const_array(ctx.ref(), dom.ast, v.as_ast()), ctx)

def is_select(a):
    """Return `True` if `a` is a Z3 array select application.
    
    >>> a = Array('a', IntSort(), IntSort())
    >>> is_select(a)
    False
    >>> i = Int('i')
    >>> is_select(a[i])
    True
    """
    return is_app_of(a, Z3_OP_SELECT)

def is_store(a):
    """Return `True` if `a` is a Z3 array store application.
    
    >>> a = Array('a', IntSort(), IntSort())
    >>> is_store(a)
    False
    >>> is_store(Store(a, 0, 1))
    True
    """
    return is_app_of(a, Z3_OP_STORE)

#########################################
#
# Datatypes
#
#########################################

def _valid_accessor(acc):
    """Return `True` if acc is pair of the form (String, Datatype or Sort). """
    return isinstance(acc, tuple) and len(acc) == 2 and isinstance(acc[0], str) and (isinstance(acc[1], Datatype) or is_sort(acc[1]))

class Datatype:
    """Helper class for declaring Z3 datatypes. 

    >>> List = Datatype('List')
    >>> List.declare('cons', ('car', IntSort()), ('cdr', List))
    >>> List.declare('nil')
    >>> List = List.create()
    >>> # List is now a Z3 declaration
    >>> List.nil
    nil
    >>> List.cons(10, List.nil)
    cons(10, nil)
    >>> List.cons(10, List.nil).sort()
    List
    >>> cons = List.cons
    >>> nil  = List.nil
    >>> car  = List.car
    >>> cdr  = List.cdr
    >>> n = cons(1, cons(0, nil))
    >>> n
    cons(1, cons(0, nil))
    >>> simplify(cdr(n))
    cons(0, nil)
    >>> simplify(car(n))
    1
    """
    def __init__(self, name, ctx=None):
        self.ctx          = _get_ctx(ctx)
        self.name         = name
        self.constructors = []

    def declare_core(self, name, rec_name, *args):
        if __debug__:
            _z3_assert(isinstance(name, str), "String expected")
            _z3_assert(isinstance(rec_name, str), "String expected")
            _z3_assert(all([_valid_accessor(a) for a in args]), "Valid list of accessors expected. An accessor is a pair of the form (String, Datatype|Sort)")
        self.constructors.append((name, rec_name, args))

    def declare(self, name, *args):
        """Declare constructor named `name` with the given accessors `args`. 
        Each accessor is a pair `(name, sort)`, where `name` is a string and `sort` a Z3 sort or a reference to the datatypes being declared. 

        In the followin example `List.declare('cons', ('car', IntSort()), ('cdr', List))` 
        declares the constructor named `cons` that builds a new List using an integer and a List. 
        It also declares the accessors `car` and `cdr`. The accessor `car` extracts the integer of a `cons` cell, 
        and `cdr` the list of a `cons` cell. After all constructors were declared, we use the method create() to create 
        the actual datatype in Z3.
        
        >>> List = Datatype('List')
        >>> List.declare('cons', ('car', IntSort()), ('cdr', List))
        >>> List.declare('nil')
        >>> List = List.create()
        """
        if __debug__:
            _z3_assert(isinstance(name, str), "String expected")
            _z3_assert(name != "", "Constructor name cannot be empty")
        return self.declare_core(name, "is_" + name, *args)

    def __repr__(self):
        return "Datatype(%s, %s)" % (self.name, self.constructors)

    def create(self):
        """Create a Z3 datatype based on the constructors declared using the mehtod `declare()`.
        
        The function `CreateDatatypes()` must be used to define mutually recursive datatypes.

        >>> List = Datatype('List')
        >>> List.declare('cons', ('car', IntSort()), ('cdr', List))
        >>> List.declare('nil')
        >>> List = List.create()
        >>> List.nil
        nil
        >>> List.cons(10, List.nil)
        cons(10, nil)
        """
        return CreateDatatypes([self])[0]

class ScopedConstructor:
    """Auxiliary object used to create Z3 datatypes."""
    def __init__(self, c, ctx):
        self.c   = c
        self.ctx = ctx
    def __del__(self):
        Z3_del_constructor(self.ctx.ref(), self.c)

class ScopedConstructorList:
    """Auxiliary object used to create Z3 datatypes."""
    def __init__(self, c, ctx):
        self.c   = c
        self.ctx = ctx
    def __del__(self):
        Z3_del_constructor_list(self.ctx.ref(), self.c)

def CreateDatatypes(*ds):
    """Create mutually recursive Z3 datatypes using 1 or more Datatype helper objects.
    
    In the following example we define a Tree-List using two mutually recursive datatypes.

    >>> TreeList = Datatype('TreeList')
    >>> Tree     = Datatype('Tree')
    >>> # Tree has two constructors: leaf and node
    >>> Tree.declare('leaf', ('val', IntSort()))
    >>> # a node contains a list of trees
    >>> Tree.declare('node', ('children', TreeList))
    >>> TreeList.declare('nil')
    >>> TreeList.declare('cons', ('car', Tree), ('cdr', TreeList))
    >>> Tree, TreeList = CreateDatatypes(Tree, TreeList)
    >>> Tree.val(Tree.leaf(10))
    val(leaf(10))
    >>> simplify(Tree.val(Tree.leaf(10)))
    10
    >>> n1 = Tree.node(TreeList.cons(Tree.leaf(10), TreeList.cons(Tree.leaf(20), TreeList.nil)))
    >>> n1
    node(cons(leaf(10), cons(leaf(20), nil)))
    >>> n2 = Tree.node(TreeList.cons(n1, TreeList.nil))
    >>> simplify(n2 == n1)
    False
    >>> simplify(TreeList.car(Tree.children(n2)) == n1)
    True
    """
    ds = _get_args(ds)
    if __debug__:
        _z3_assert(len(ds) > 0, "At least one Datatype must be specified")
        _z3_assert(all([isinstance(d, Datatype) for d in ds]), "Arguments must be Datatypes")
        _z3_assert(all([d.ctx == ds[0].ctx for d in  ds]), "Context mismatch")
        _z3_assert(all([d.constructors != [] for d in ds]), "Non-empty Datatypes expected")
    ctx = ds[0].ctx
    num    = len(ds)
    names  = (Symbol * num)()
    out    = (Sort * num)()
    clists = (ConstructorList * num)()
    to_delete = []
    for i in range(num):
        d        = ds[i]
        names[i] = to_symbol(d.name, ctx)
        num_cs   = len(d.constructors)
        cs       = (Constructor * num_cs)()
        for j in range(num_cs):
            c      = d.constructors[j]
            cname  = to_symbol(c[0], ctx)
            rname  = to_symbol(c[1], ctx)
            fs     = c[2]
            num_fs = len(fs)
            fnames = (Symbol * num_fs)()
            sorts  = (Sort   * num_fs)()
            refs   = (ctypes.c_uint * num_fs)()
            for k in range(num_fs):
                fname = fs[k][0]
                ftype = fs[k][1]
                fnames[k] = to_symbol(fname, ctx)
                if isinstance(ftype, Datatype):
                    if __debug__:
                        _z3_assert(ds.count(ftype) == 1, "One and only one occurrence of each datatype is expected")
                    sorts[k] = None
                    refs[k]  = ds.index(ftype)
                else:
                    if __debug__:
                        _z3_assert(is_sort(ftype), "Z3 sort expected")
                    sorts[k] = ftype.ast
                    refs[k]  = 0
            cs[j] = Z3_mk_constructor(ctx.ref(), cname, rname, num_fs, fnames, sorts, refs)
            to_delete.append(ScopedConstructor(cs[j], ctx))
        clists[i] = Z3_mk_constructor_list(ctx.ref(), num_cs, cs)
        to_delete.append(ScopedConstructorList(clists[i], ctx))
    Z3_mk_datatypes(ctx.ref(), num, names, out, clists)
    result = []
    ## Create a field for every constructor, recognizer and accessor
    for i in range(num):
        dref = DatatypeSortRef(out[i], ctx)
        num_cs = dref.num_constructors()
        for j in range(num_cs):
            cref       = dref.constructor(j)
            cref_name  = cref.name()
            cref_arity = cref.arity()
            if cref.arity() == 0:
                cref = cref()
            setattr(dref, cref_name, cref)
            rref  = dref.recognizer(j)
            setattr(dref, rref.name(), rref)
            for k in range(cref_arity):
                aref = dref.accessor(j, k)
                setattr(dref, aref.name(), aref)
        result.append(dref)
    return tuple(result)

class DatatypeSortRef(SortRef):
    """Datatype sorts."""
    def num_constructors(self):
        """Return the number of constructors in the given Z3 datatype. 
        
        >>> List = Datatype('List')
        >>> List.declare('cons', ('car', IntSort()), ('cdr', List))
        >>> List.declare('nil')
        >>> List = List.create()
        >>> # List is now a Z3 declaration
        >>> List.num_constructors()
        2
        """
        return int(Z3_get_datatype_sort_num_constructors(self.ctx_ref(), self.ast))

    def constructor(self, idx):
        """Return a constructor of the datatype `self`.

        >>> List = Datatype('List')
        >>> List.declare('cons', ('car', IntSort()), ('cdr', List))
        >>> List.declare('nil')
        >>> List = List.create()
        >>> # List is now a Z3 declaration
        >>> List.num_constructors()
        2
        >>> List.constructor(0)
        cons
        >>> List.constructor(1)
        nil
        """
        if __debug__:
            _z3_assert(idx < self.num_constructors(), "Invalid constructor index")
        return FuncDeclRef(Z3_get_datatype_sort_constructor(self.ctx_ref(), self.ast, idx), self.ctx)
    
    def recognizer(self, idx):
        """In Z3, each constructor has an associated recognizer predicate. 

        If the constructor is named `name`, then the recognizer `is_name`.
        
        >>> List = Datatype('List')
        >>> List.declare('cons', ('car', IntSort()), ('cdr', List))
        >>> List.declare('nil')
        >>> List = List.create()
        >>> # List is now a Z3 declaration
        >>> List.num_constructors()
        2
        >>> List.recognizer(0)
        is_cons
        >>> List.recognizer(1)
        is_nil
        >>> simplify(List.is_nil(List.cons(10, List.nil)))
        False
        >>> simplify(List.is_cons(List.cons(10, List.nil)))
        True
        >>> l = Const('l', List)
        >>> simplify(List.is_cons(l))
        is_cons(l)
        """
        if __debug__:
            _z3_assert(idx < self.num_constructors(), "Invalid recognizer index")
        return FuncDeclRef(Z3_get_datatype_sort_recognizer(self.ctx_ref(), self.ast, idx), self.ctx)

    def accessor(self, i, j):
        """In Z3, each constructor has 0 or more accessor. The number of accessors is equal to the arity of the constructor.
        
        >>> List = Datatype('List')
        >>> List.declare('cons', ('car', IntSort()), ('cdr', List))
        >>> List.declare('nil')
        >>> List = List.create()
        >>> List.num_constructors()
        2
        >>> List.constructor(0)
        cons
        >>> num_accs = List.constructor(0).arity()
        >>> num_accs
        2
        >>> List.accessor(0, 0)
        car
        >>> List.accessor(0, 1)
        cdr
        >>> List.constructor(1)
        nil
        >>> num_accs = List.constructor(1).arity()
        >>> num_accs
        0
        """
        if __debug__:
            _z3_assert(i < self.num_constructors(), "Invalid constructor index")
            _z3_assert(j < self.constructor(i).arity(), "Invalid accessor index")
        return FuncDeclRef(Z3_get_datatype_sort_constructor_accessor(self.ctx_ref(), self.ast, i, j), self.ctx)

class DatatypeRef(ExprRef):
    """Datatype expressions."""
    def sort(self):
        """Return the datatype sort of the datatype expression `self`."""
        return DatatypeSortRef(Z3_get_sort(self.ctx_ref(), self.as_ast()), self.ctx)

def EnumSort(name, values, ctx=None):
    """Return a new enumeration sort named `name` containing the given values.

    The result is a pair (sort, list of constants).
    Example:
        >>> Color, (red, green, blue) = EnumSort('Color', ['red', 'green', 'blue'])
    """
    if __debug__:
        _z3_assert(isinstance(name, str), "Name must be a string")
        _z3_assert(all([isinstance(v, str) for v in values]), "Eumeration sort values must be strings")
        _z3_assert(len(values) > 0, "At least one value expected")
    ctx = _get_ctx(ctx)
    num = len(values)
    _val_names   = (Symbol * num)()
    for i in range(num):
        _val_names[i] = to_symbol(values[i])
    _values  = (FuncDecl * num)()
    _testers = (FuncDecl * num)() 
    name = to_symbol(name)
    S = DatatypeSortRef(Z3_mk_enumeration_sort(ctx.ref(), name, num, _val_names, _values, _testers), ctx)
    V = []
    for i in range(num):
        V.append(FuncDeclRef(_values[i], ctx))
    V = [a() for a in V]
    return S, V

#########################################
#
# Parameter Sets
#
#########################################

class ParamsRef:
    """Set of parameters used to configure Solvers, Tactics and Simplifiers in Z3.
    
    Consider using the function `args2params` to create instances of this object.
    """
    def __init__(self, ctx=None):
        self.ctx    = _get_ctx(ctx)
        self.params = Z3_mk_params(self.ctx.ref())
        Z3_params_inc_ref(self.ctx.ref(), self.params)

    def __del__(self):
        Z3_params_dec_ref(self.ctx.ref(), self.params)

    def set(self, name, val):
        """Set parameter name with value val."""
        if __debug__:
            _z3_assert(isinstance(name, str), "parameter name must be a string")
        name_sym = to_symbol(name, self.ctx)
        if isinstance(val, bool):
            Z3_params_set_bool(self.ctx.ref(), self.params, name_sym, val)
        elif isinstance(val, int):
            Z3_params_set_uint(self.ctx.ref(), self.params, name_sym, val)
        elif isinstance(val, float):
            Z3_params_set_double(self.ctx.ref(), self.params, name_sym, val)
        elif isinstance(val, str):
            Z3_params_set_symbol(self.ctx.ref(), self.params, name_sym, to_symbol(val, self.ctx))
        else:
            if __debug__:
                _z3_assert(False, "invalid parameter value")

    def __repr__(self):
        return Z3_params_to_string(self.ctx.ref(), self.params)

    def validate(self, ds):
        _z3_assert(isinstance(ds, ParamDescrsRef), "parameter description set expected")
        Z3_params_validate(self.ctx.ref(), self.params, ds.descr)

def args2params(arguments, keywords, ctx=None):
    """Convert python arguments into a Z3_params object.
    A ':' is added to the keywords, and '_' is replaced with '-'

    >>> args2params(['model', True, 'relevancy', 2], {'elim_and' : True})
    (params model true relevancy 2 elim_and true)
    """
    if __debug__:
        _z3_assert(len(arguments) % 2 == 0, "Argument list must have an even number of elements.")
    prev = None
    r    = ParamsRef(ctx)
    for a in arguments:
        if prev == None:
            prev = a
        else:
            r.set(prev, a)
            prev = None
    for k in keywords:
        v = keywords[k]
        r.set(k, v)
    return r

class ParamDescrsRef:
    """Set of parameter descriptions for Solvers, Tactics and Simplifiers in Z3.
    """
    def __init__(self, descr, ctx=None):
        _z3_assert(isinstance(descr, ParamDescrs), "parameter description object expected")
        self.ctx    = _get_ctx(ctx)
        self.descr  = descr
        Z3_param_descrs_inc_ref(self.ctx.ref(), self.descr)

    def __del__(self):
        Z3_param_descrs_dec_ref(self.ctx.ref(), self.descr)

    def size(self):
        """Return the size of in the parameter description `self`.
        """
        return int(Z3_param_descrs_size(self.ctx.ref(), self.descr))

    def __len__(self):
        """Return the size of in the parameter description `self`.
        """
        return self.size()

    def get_name(self, i):
        """Return the i-th parameter name in the parameter description `self`.
        """
        return _symbol2py(self.ctx, Z3_param_descrs_get_name(self.ctx.ref(), self.descr, i))
    
    def get_kind(self, n):
        """Return the kind of the parameter named `n`.
        """
        return Z3_param_descrs_get_kind(self.ctx.ref(), self.descr, to_symbol(n, self.ctx))
    
    def __getitem__(self, arg):
        if _is_int(arg):
            return self.get_name(arg)
        else:
            return self.get_kind(arg)

    def __repr__(self):
        return Z3_param_descrs_to_string(self.ctx.ref(), self.descr)

#########################################
#
# Goals
#
#########################################

class Goal(Z3PPObject):
    """Goal is a collection of constraints we want to find a solution or show to be unsatisfiable (infeasible).
    
    Goals are processed using Tactics. A Tactic transforms a goal into a set of subgoals.
    A goal has a solution if one of its subgoals has a solution.
    A goal is unsatisfiable if all subgoals are unsatisfiable.
    """

    def __init__(self, models=True, unsat_cores=False, proofs=False, ctx=None, goal=None):
        if __debug__:
            _z3_assert(goal == None or ctx != None, "If goal is different from None, then ctx must be also different from None")
        self.ctx    = _get_ctx(ctx)
        self.goal   = goal
        if self.goal == None:
            self.goal   = Z3_mk_goal(self.ctx.ref(), models, unsat_cores, proofs)
        Z3_goal_inc_ref(self.ctx.ref(), self.goal)

    def __del__(self):
        if self.goal != None:
            Z3_goal_dec_ref(self.ctx.ref(), self.goal)

    def depth(self):
        """Return the depth of the goal `self`. The depth corresponds to the number of tactics applied to `self`.

        >>> x, y = Ints('x y')
        >>> g = Goal()
        >>> g.add(x == 0, y >= x + 1)
        >>> g.depth()
        0
        >>> r = Then('simplify', 'solve-eqs')(g)
        >>> # r has 1 subgoal
        >>> len(r)
        1
        >>> r[0].depth()
        2
        """
        return int(Z3_goal_depth(self.ctx.ref(), self.goal))

    def inconsistent(self):
        """Return `True` if `self` contains the `False` constraints.
        
        >>> x, y = Ints('x y')
        >>> g = Goal()
        >>> g.inconsistent()
        False
        >>> g.add(x == 0, x == 1)
        >>> g 
        [x == 0, x == 1]
        >>> g.inconsistent()
        False
        >>> g2 = Tactic('propagate-values')(g)[0]
        >>> g2.inconsistent()
        True
        """
        return Z3_goal_inconsistent(self.ctx.ref(), self.goal)

    def prec(self):
        """Return the precision (under-approximation, over-approximation, or precise) of the goal `self`.
        
        >>> g = Goal()
        >>> g.prec() == Z3_GOAL_PRECISE
        True
        >>> x, y = Ints('x y')
        >>> g.add(x == y + 1)
        >>> g.prec() == Z3_GOAL_PRECISE
        True
        >>> t  = With(Tactic('add-bounds'), add_bound_lower=0, add_bound_upper=10)
        >>> g2 = t(g)[0]
        >>> g2
        [x == y + 1, x <= 10, x >= 0, y <= 10, y >= 0]
        >>> g2.prec() == Z3_GOAL_PRECISE
        False
        >>> g2.prec() == Z3_GOAL_UNDER
        True
        """
        return Z3_goal_precision(self.ctx.ref(), self.goal)

    def precision(self):
        """Alias for `prec()`.

        >>> g = Goal()
        >>> g.precision() == Z3_GOAL_PRECISE
        True
        """
        return self.prec()

    def size(self):
        """Return the number of constraints in the goal `self`.
        
        >>> g = Goal()
        >>> g.size()
        0
        >>> x, y = Ints('x y')
        >>> g.add(x == 0, y > x)
        >>> g.size()
        2
        """
        return int(Z3_goal_size(self.ctx.ref(), self.goal))

    def __len__(self):
        """Return the number of constraints in the goal `self`.

        >>> g = Goal()
        >>> len(g)
        0
        >>> x, y = Ints('x y')
        >>> g.add(x == 0, y > x)
        >>> len(g)
        2
        """
        return self.size()

    def get(self, i):
        """Return a constraint in the goal `self`.
        
        >>> g = Goal()
        >>> x, y = Ints('x y')
        >>> g.add(x == 0, y > x)
        >>> g.get(0)
        x == 0
        >>> g.get(1)
        y > x
        """
        return _to_expr_ref(Z3_goal_formula(self.ctx.ref(), self.goal, i), self.ctx)

    def __getitem__(self, arg):
        """Return a constraint in the goal `self`.
        
        >>> g = Goal()
        >>> x, y = Ints('x y')
        >>> g.add(x == 0, y > x)
        >>> g[0]
        x == 0
        >>> g[1]
        y > x
        """
        if arg >= len(self):
            raise IndexError
        return self.get(arg)

    def assert_exprs(self, *args):
        """Assert constraints into the goal.
        
        >>> x = Int('x')
        >>> g = Goal()
        >>> g.assert_exprs(x > 0, x < 2)
        >>> g
        [x > 0, x < 2]
        """
        args = _get_args(args)
        s    = BoolSort(self.ctx)
        for arg in args:
            arg = s.cast(arg)
            Z3_goal_assert(self.ctx.ref(), self.goal, arg.as_ast())

    def append(self, *args):
        """Add constraints.
        
        >>> x = Int('x')
        >>> g = Goal()
        >>> g.append(x > 0, x < 2)
        >>> g
        [x > 0, x < 2]
        """
        self.assert_exprs(*args)
        
    def insert(self, *args):
        """Add constraints.
        
        >>> x = Int('x')
        >>> g = Goal()
        >>> g.insert(x > 0, x < 2)
        >>> g
        [x > 0, x < 2]
        """
        self.assert_exprs(*args)

    def add(self, *args):
        """Add constraints.
        
        >>> x = Int('x')
        >>> g = Goal()
        >>> g.add(x > 0, x < 2)
        >>> g
        [x > 0, x < 2]
        """
        self.assert_exprs(*args)

    def __repr__(self):
        return obj_to_string(self)

    def sexpr(self):
        """Return a textual representation of the s-expression representing the goal."""
        return Z3_goal_to_string(self.ctx.ref(), self.goal)

    def translate(self, target):
        """Copy goal `self` to context `target`.
        
        >>> x = Int('x')
        >>> g = Goal()
        >>> g.add(x > 10)
        >>> g
        [x > 10]
        >>> c2 = Context()
        >>> g2 = g.translate(c2)
        >>> g2
        [x > 10]
        >>> g.ctx == main_ctx()
        True
        >>> g2.ctx == c2
        True
        >>> g2.ctx == main_ctx()
        False
        """
        if __debug__:
            _z3_assert(isinstance(target, Context), "target must be a context")
        return Goal(goal=Z3_goal_translate(self.ctx.ref(), self.goal, target.ref()), ctx=target)

    def simplify(self, *arguments, **keywords):
        """Return a new simplified goal.
        
        This method is essentially invoking the simplify tactic.
        
        >>> g = Goal()
        >>> x = Int('x')
        >>> g.add(x + 1 >= 2)
        >>> g
        [x + 1 >= 2]
        >>> g2 = g.simplify()
        >>> g2
        [x >= 1]
        >>> # g was not modified
        >>> g
        [x + 1 >= 2]
        """
        t = Tactic('simplify')
        return t.apply(self, *arguments, **keywords)[0]

    def as_expr(self):
        """Return goal `self` as a single Z3 expression.
        
        >>> x = Int('x')
        >>> g = Goal()
        >>> g.as_expr()
        True
        >>> g.add(x > 1)
        >>> g.as_expr()
        x > 1
        >>> g.add(x < 10)
        >>> g.as_expr()
        And(x > 1, x < 10)
        """
        sz = len(self)
        if sz == 0:
            return BoolVal(True, self.ctx)
        elif sz == 1:
            return self.get(0)
        else:
            return And([ self.get(i) for i in range(len(self)) ])

#########################################
#
# AST Vector
#
#########################################
class AstVector(Z3PPObject):
    """A collection (vector) of ASTs."""

    def __init__(self, v=None, ctx=None):
        self.vector = None
        if v == None:
            self.ctx = _get_ctx(ctx)
            self.vector = Z3_mk_ast_vector(self.ctx.ref())
        else:
            self.vector = v
            assert ctx != None
            self.ctx    = ctx
        Z3_ast_vector_inc_ref(self.ctx.ref(), self.vector)

    def __del__(self):
        if self.vector != None:
            Z3_ast_vector_dec_ref(self.ctx.ref(), self.vector)
        
    def __len__(self):
        """Return the size of the vector `self`.

        >>> A = AstVector()
        >>> len(A)
        0
        >>> A.push(Int('x'))
        >>> A.push(Int('x'))
        >>> len(A)
        2
        """
        return int(Z3_ast_vector_size(self.ctx.ref(), self.vector))

    def __getitem__(self, i):
        """Return the AST at position `i`.

        >>> A = AstVector()
        >>> A.push(Int('x') + 1)
        >>> A.push(Int('y'))
        >>> A[0]
        x + 1
        >>> A[1]
        y
        """
        if i >= self.__len__():
            raise IndexError
        return _to_ast_ref(Z3_ast_vector_get(self.ctx.ref(), self.vector, i), self.ctx)

    def __setitem__(self, i, v):
        """Update AST at position `i`.
        
        >>> A = AstVector()
        >>> A.push(Int('x') + 1)
        >>> A.push(Int('y'))
        >>> A[0]
        x + 1
        >>> A[0] = Int('x')
        >>> A[0]
        x
        """
        if i >= self.__len__():
            raise IndexError
        Z3_ast_vector_set(self.ctx.ref(), self.vector, i, v.as_ast())
        
    def push(self, v):
        """Add `v` in the end of the vector.

        >>> A = AstVector()
        >>> len(A)
        0
        >>> A.push(Int('x'))
        >>> len(A)
        1
        """
        Z3_ast_vector_push(self.ctx.ref(), self.vector, v.as_ast())

    def resize(self, sz):
        """Resize the vector to `sz` elements.

        >>> A = AstVector()
        >>> A.resize(10)
        >>> len(A)
        10
        >>> for i in range(10): A[i] = Int('x')
        >>> A[5]
        x
        """
        Z3_ast_vector_resize(self.ctx.ref(), self.vector, sz)

    def __contains__(self, item):
        """Return `True` if the vector contains `item`.

        >>> x = Int('x')
        >>> A = AstVector()
        >>> x in A
        False
        >>> A.push(x)
        >>> x in A
        True
        >>> (x+1) in A
        False
        >>> A.push(x+1)
        >>> (x+1) in A
        True
        >>> A
        [x, x + 1]
        """
        for elem in self:
            if elem.eq(item):
                return True
        return False
        
    def translate(self, other_ctx):
        """Copy vector `self` to context `other_ctx`.

        >>> x = Int('x')
        >>> A = AstVector()
        >>> A.push(x)
        >>> c2 = Context()
        >>> B = A.translate(c2)
        >>> B
        [x]
        """
        return AstVector(Z3_ast_vector_translate(self.ctx.ref(), self.vector, other_ctx.ref()), other_ctx)

    def __repr__(self):
        return obj_to_string(self)

    def sexpr(self):
        """Return a textual representation of the s-expression representing the vector."""
        return Z3_ast_vector_to_string(self.ctx.ref(), self.vector)

#########################################
#
# AST Map
#
#########################################
class AstMap:
    """A mapping from ASTs to ASTs."""

    def __init__(self, m=None, ctx=None):
        self.map = None
        if m == None:
            self.ctx = _get_ctx(ctx)
            self.map = Z3_mk_ast_map(self.ctx.ref())
        else:
            self.map = m
            assert ctx != None
            self.ctx    = ctx
        Z3_ast_map_inc_ref(self.ctx.ref(), self.map)

    def __del__(self):
        if self.map != None:
            Z3_ast_map_dec_ref(self.ctx.ref(), self.map)

    def __len__(self):
        """Return the size of the map. 

        >>> M = AstMap()
        >>> len(M)
        0
        >>> x = Int('x')
        >>> M[x] = IntVal(1)
        >>> len(M)
        1
        """
        return int(Z3_ast_map_size(self.ctx.ref(), self.map))

    def __contains__(self, key):
        """Return `True` if the map contains key `key`.

        >>> M = AstMap()
        >>> x = Int('x')
        >>> M[x] = x + 1
        >>> x in M
        True
        >>> x+1 in M
        False
        """
        return Z3_ast_map_contains(self.ctx.ref(), self.map, key.as_ast())
        
    def __getitem__(self, key):
        """Retrieve the value associated with key `key`.

        >>> M = AstMap()
        >>> x = Int('x')
        >>> M[x] = x + 1
        >>> M[x]
        x + 1
        """
        return _to_ast_ref(Z3_ast_map_find(self.ctx.ref(), self.map, key.as_ast()), self.ctx)

    def __setitem__(self, k, v):
        """Add/Update key `k` with value `v`.

        >>> M = AstMap()
        >>> x = Int('x')
        >>> M[x] = x + 1
        >>> len(M)
        1
        >>> M[x]
        x + 1
        >>> M[x] = IntVal(1)
        >>> M[x]
        1
        """
        Z3_ast_map_insert(self.ctx.ref(), self.map, k.as_ast(), v.as_ast())

    def __repr__(self):
        return Z3_ast_map_to_string(self.ctx.ref(), self.map)

    def erase(self, k):
        """Remove the entry associated with key `k`.

        >>> M = AstMap()
        >>> x = Int('x')
        >>> M[x] = x + 1
        >>> len(M)
        1
        >>> M.erase(x)
        >>> len(M)
        0
        """
        Z3_ast_map_erase(self.ctx.ref(), self.map, k.as_ast())

    def reset(self):
        """Remove all entries from the map.

        >>> M = AstMap()
        >>> x = Int('x')
        >>> M[x]   = x + 1
        >>> M[x+x] = IntVal(1)
        >>> len(M)
        2
        >>> M.reset()
        >>> len(M)
        0
        """
        Z3_ast_map_reset(self.ctx.ref(), self.map)

    def keys(self):
        """Return an AstVector containing all keys in the map.

        >>> M = AstMap()
        >>> x = Int('x')
        >>> M[x]   = x + 1
        >>> M[x+x] = IntVal(1)
        >>> M.keys()
        [x, x + x]
        """
        return AstVector(Z3_ast_map_keys(self.ctx.ref(), self.map), self.ctx)

#########################################
#
# Model
#
#########################################

class FuncEntry:
    """Store the value of the interpretation of a function in a particular point."""

    def __init__(self, entry, ctx):
        self.entry = entry
        self.ctx   = ctx
        Z3_func_entry_inc_ref(self.ctx.ref(), self.entry)

    def __del__(self):
        Z3_func_entry_dec_ref(self.ctx.ref(), self.entry)

    def num_args(self):
        """Return the number of arguments in the given entry.
        
        >>> f = Function('f', IntSort(), IntSort(), IntSort())
        >>> s = Solver()
        >>> s.add(f(0, 1) == 10, f(1, 2) == 20, f(1, 0) == 10)
        >>> s.check()
        sat
        >>> m = s.model()
        >>> f_i = m[f]
        >>> f_i.num_entries()
        3
        >>> e = f_i.entry(0)
        >>> e.num_args()
        2
        """
        return int(Z3_func_entry_get_num_args(self.ctx.ref(), self.entry))

    def arg_value(self, idx):
        """Return the value of argument `idx`.
        
        >>> f = Function('f', IntSort(), IntSort(), IntSort())
        >>> s = Solver()
        >>> s.add(f(0, 1) == 10, f(1, 2) == 20, f(1, 0) == 10)
        >>> s.check()
        sat
        >>> m = s.model()
        >>> f_i = m[f]
        >>> f_i.num_entries()
        3
        >>> e = f_i.entry(0)
        >>> e
        [0, 1, 10]
        >>> e.num_args()
        2
        >>> e.arg_value(0)
        0
        >>> e.arg_value(1)
        1
        >>> try:
        ...   e.arg_value(2)
        ... except IndexError:
        ...   print("index error")
        index error
        """
        if idx >= self.num_args():
            raise IndexError
        return _to_expr_ref(Z3_func_entry_get_arg(self.ctx.ref(), self.entry, idx), self.ctx)

    def value(self):
        """Return the value of the function at point `self`.
        
        >>> f = Function('f', IntSort(), IntSort(), IntSort())
        >>> s = Solver()
        >>> s.add(f(0, 1) == 10, f(1, 2) == 20, f(1, 0) == 10)
        >>> s.check()
        sat
        >>> m = s.model()
        >>> f_i = m[f]
        >>> f_i.num_entries()
        3
        >>> e = f_i.entry(0)
        >>> e
        [0, 1, 10]
        >>> e.num_args()
        2
        >>> e.value()
        10
        """
        return _to_expr_ref(Z3_func_entry_get_value(self.ctx.ref(), self.entry), self.ctx)
    
    def as_list(self):
        """Return entry `self` as a Python list.
        >>> f = Function('f', IntSort(), IntSort(), IntSort())
        >>> s = Solver()
        >>> s.add(f(0, 1) == 10, f(1, 2) == 20, f(1, 0) == 10)
        >>> s.check()
        sat
        >>> m = s.model()
        >>> f_i = m[f]
        >>> f_i.num_entries()
        3
        >>> e = f_i.entry(0)
        >>> e.as_list()
        [0, 1, 10]
        """
        args = [ self.arg_value(i) for i in range(self.num_args())]
        args.append(self.value())
        return args

    def __repr__(self):
        return repr(self.as_list())
    
class FuncInterp(Z3PPObject):
    """Stores the interpretation of a function in a Z3 model."""

    def __init__(self, f, ctx):
        self.f   = f
        self.ctx = ctx
        if self.f != None:
            Z3_func_interp_inc_ref(self.ctx.ref(), self.f)

    def __del__(self):
        if self.f != None:
            Z3_func_interp_dec_ref(self.ctx.ref(), self.f)

    def else_value(self):
        """
        Return the `else` value for a function interpretation.
        Return None if Z3 did not specify the `else` value for
        this object.

        >>> f = Function('f', IntSort(), IntSort())
        >>> s = Solver()
        >>> s.add(f(0) == 1, f(1) == 1, f(2) == 0)
        >>> s.check()
        sat
        >>> m = s.model()
        >>> m[f]
        [0 -> 1, 1 -> 1, 2 -> 0, else -> 1]
        >>> m[f].else_value()
        1
        """
        r = Z3_func_interp_get_else(self.ctx.ref(), self.f)
        if r:
            return _to_expr_ref(r, self.ctx)
        else:
            return None

    def num_entries(self):
        """Return the number of entries/points in the function interpretation `self`.

        >>> f = Function('f', IntSort(), IntSort())
        >>> s = Solver()
        >>> s.add(f(0) == 1, f(1) == 1, f(2) == 0)
        >>> s.check()
        sat
        >>> m = s.model()
        >>> m[f]
        [0 -> 1, 1 -> 1, 2 -> 0, else -> 1]
        >>> m[f].num_entries()
        3
        """
        return int(Z3_func_interp_get_num_entries(self.ctx.ref(), self.f))

    def arity(self):
        """Return the number of arguments for each entry in the function interpretation `self`.

        >>> f = Function('f', IntSort(), IntSort())
        >>> s = Solver()
        >>> s.add(f(0) == 1, f(1) == 1, f(2) == 0)
        >>> s.check()
        sat
        >>> m = s.model()
        >>> m[f].arity()
        1
        """
        return int(Z3_func_interp_get_arity(self.ctx.ref(), self.f))
    
    def entry(self, idx):
        """Return an entry at position `idx < self.num_entries()` in the function interpretation `self`.

        >>> f = Function('f', IntSort(), IntSort())
        >>> s = Solver()
        >>> s.add(f(0) == 1, f(1) == 1, f(2) == 0)
        >>> s.check()
        sat
        >>> m = s.model()
        >>> m[f]
        [0 -> 1, 1 -> 1, 2 -> 0, else -> 1]
        >>> m[f].num_entries()
        3
        >>> m[f].entry(0)
        [0, 1]
        >>> m[f].entry(1)
        [1, 1]
        >>> m[f].entry(2)
        [2, 0]
        """
        if idx >= self.num_entries():
            raise IndexError
        return FuncEntry(Z3_func_interp_get_entry(self.ctx.ref(), self.f, idx), self.ctx)
    
    def as_list(self):
        """Return the function interpretation as a Python list.
        >>> f = Function('f', IntSort(), IntSort())
        >>> s = Solver()
        >>> s.add(f(0) == 1, f(1) == 1, f(2) == 0)
        >>> s.check()
        sat
        >>> m = s.model()
        >>> m[f]
        [0 -> 1, 1 -> 1, 2 -> 0, else -> 1]
        >>> m[f].as_list()
        [[0, 1], [1, 1], [2, 0], 1]
        """
        r = [ self.entry(i).as_list() for i in range(self.num_entries())]
        r.append(self.else_value())
        return r

    def __repr__(self):
        return obj_to_string(self)

class ModelRef(Z3PPObject):
    """Model/Solution of a satisfiability problem (aka system of constraints)."""

    def __init__(self, m, ctx):
        assert ctx != None
        self.model = m
        self.ctx   = ctx
        Z3_model_inc_ref(self.ctx.ref(), self.model)

    def __del__(self):
        Z3_model_dec_ref(self.ctx.ref(), self.model)

    def __repr__(self):
        return obj_to_string(self)

    def sexpr(self):
        """Return a textual representation of the s-expression representing the model."""
        return Z3_model_to_string(self.ctx.ref(), self.model)

    def eval(self, t, model_completion=False):
        """Evaluate the expression `t` in the model `self`. If `model_completion` is enabled, then a default interpretation is automatically added for symbols that do not have an interpretation in the model `self`.

        >>> x = Int('x')
        >>> s = Solver()
        >>> s.add(x > 0, x < 2)
        >>> s.check()
        sat
        >>> m = s.model()
        >>> m.eval(x + 1)
        2
        >>> m.eval(x == 1)
        True
        >>> y = Int('y')
        >>> m.eval(y + x)
        1 + y
        >>> m.eval(y)
        y
        >>> m.eval(y, model_completion=True)
        0
        >>> # Now, m contains an interpretation for y
        >>> m.eval(y + x)
        1
        """
        r = (Ast * 1)()
        if Z3_model_eval(self.ctx.ref(), self.model, t.as_ast(), model_completion, r):
            return _to_expr_ref(r[0], self.ctx)
        raise Z3Exception("failed to evaluate expression in the model")

    def evaluate(self, t, model_completion=False):
        """Alias for `eval`.
        
        >>> x = Int('x')
        >>> s = Solver()
        >>> s.add(x > 0, x < 2)
        >>> s.check()
        sat
        >>> m = s.model()
        >>> m.evaluate(x + 1)
        2
        >>> m.evaluate(x == 1)
        True
        >>> y = Int('y')
        >>> m.evaluate(y + x)
        1 + y
        >>> m.evaluate(y)
        y
        >>> m.evaluate(y, model_completion=True)
        0
        >>> # Now, m contains an interpretation for y
        >>> m.evaluate(y + x)
        1
        """
        return self.eval(t, model_completion)

    def __len__(self):
        """Return the number of constant and function declarations in the model `self`.

        >>> f = Function('f', IntSort(), IntSort())
        >>> x = Int('x')
        >>> s = Solver()
        >>> s.add(x > 0, f(x) != x)
        >>> s.check()
        sat
        >>> m = s.model()
        >>> len(m)
        2
        """
        return int(Z3_model_get_num_consts(self.ctx.ref(), self.model)) + int(Z3_model_get_num_funcs(self.ctx.ref(), self.model))

    def get_interp(self, decl):
        """Return the interpretation for a given declaration or constant.

        >>> f = Function('f', IntSort(), IntSort())
        >>> x = Int('x')
        >>> s = Solver()
        >>> s.add(x > 0, x < 2, f(x) == 0)
        >>> s.check()
        sat
        >>> m = s.model()
        >>> m[x]
        1
        >>> m[f]
        [1 -> 0, else -> 0]
        """
        if __debug__:
            _z3_assert(isinstance(decl, FuncDeclRef) or is_const(decl), "Z3 declaration expected")
        if is_const(decl):
            decl = decl.decl()
        try:
            if decl.arity() == 0:
                r = _to_expr_ref(Z3_model_get_const_interp(self.ctx.ref(), self.model, decl.ast), self.ctx)
                if is_as_array(r):
                    return self.get_interp(get_as_array_func(r))
                else:
                    return r
            else:
                return FuncInterp(Z3_model_get_func_interp(self.ctx.ref(), self.model, decl.ast), self.ctx)
        except Z3Exception:
            return None

    def num_sorts(self):
        """Return the number of unintepreted sorts that contain an interpretation in the model `self`.
        
        >>> A = DeclareSort('A')
        >>> a, b = Consts('a b', A)
        >>> s = Solver()
        >>> s.add(a != b)
        >>> s.check()
        sat
        >>> m = s.model()
        >>> m.num_sorts()
        1
        """
        return int(Z3_model_get_num_sorts(self.ctx.ref(), self.model))

    def get_sort(self, idx):
        """Return the unintepreted sort at position `idx` < self.num_sorts().
        
        >>> A = DeclareSort('A')
        >>> B = DeclareSort('B')
        >>> a1, a2 = Consts('a1 a2', A)
        >>> b1, b2 = Consts('b1 b2', B)
        >>> s = Solver()
        >>> s.add(a1 != a2, b1 != b2)
        >>> s.check()
        sat
        >>> m = s.model()
        >>> m.num_sorts()
        2
        >>> m.get_sort(0)
        A
        >>> m.get_sort(1)
        B
        """
        if idx >= self.num_sorts():
            raise IndexError
        return _to_sort_ref(Z3_model_get_sort(self.ctx.ref(), self.model, idx), self.ctx)
    
    def sorts(self):
        """Return all uninterpreted sorts that have an interpretation in the model `self`.

        >>> A = DeclareSort('A')
        >>> B = DeclareSort('B')
        >>> a1, a2 = Consts('a1 a2', A)
        >>> b1, b2 = Consts('b1 b2', B)
        >>> s = Solver()
        >>> s.add(a1 != a2, b1 != b2)
        >>> s.check()
        sat
        >>> m = s.model()
        >>> m.sorts()
        [A, B]
        """
        return [ self.get_sort(i) for i in range(self.num_sorts()) ]

    def get_universe(self, s):
        """Return the intepretation for the uninterpreted sort `s` in the model `self`.

        >>> A = DeclareSort('A')
        >>> a, b = Consts('a b', A)
        >>> s = Solver()
        >>> s.add(a != b)
        >>> s.check()
        sat
        >>> m = s.model()
        >>> m.get_universe(A)
        [A!val!0, A!val!1]
        """
        if __debug__:
            _z3_assert(isinstance(s, SortRef), "Z3 sort expected")
        try:
            return AstVector(Z3_model_get_sort_universe(self.ctx.ref(), self.model, s.ast), self.ctx)
        except Z3Exception:
            return None

    def __getitem__(self, idx):
        """If `idx` is an integer, then the declaration at position `idx` in the model `self` is returned. If `idx` is a declaration, then the actual interpreation is returned.
        
        The elements can be retrieved using position or the actual declaration.

        >>> f = Function('f', IntSort(), IntSort())
        >>> x = Int('x')
        >>> s = Solver()
        >>> s.add(x > 0, x < 2, f(x) == 0)
        >>> s.check()
        sat
        >>> m = s.model()
        >>> len(m)
        2
        >>> m[0]
        x
        >>> m[1]
        f
        >>> m[x]
        1
        >>> m[f]
        [1 -> 0, else -> 0]
        >>> for d in m: print("%s -> %s" % (d, m[d]))
        x -> 1
        f -> [1 -> 0, else -> 0]
        """
        if isinstance(idx, int):
            if idx >= len(self):
                raise IndexError
            num_consts = Z3_model_get_num_consts(self.ctx.ref(), self.model)
            if (idx < num_consts):
                return FuncDeclRef(Z3_model_get_const_decl(self.ctx.ref(), self.model, idx), self.ctx)
            else:
                return FuncDeclRef(Z3_model_get_func_decl(self.ctx.ref(), self.model, idx - num_consts), self.ctx)
        if isinstance(idx, FuncDeclRef):
            return self.get_interp(idx)
        if is_const(idx):
            return self.get_interp(idx.decl())
        if isinstance(idx, SortRef):
            return self.get_universe(idx)
        if __debug__:
            _z3_assert(False, "Integer, Z3 declaration, or Z3 constant expected")
        return None

    def decls(self):
        """Return a list with all symbols that have an interpreation in the model `self`.
        >>> f = Function('f', IntSort(), IntSort())
        >>> x = Int('x')
        >>> s = Solver()
        >>> s.add(x > 0, x < 2, f(x) == 0)
        >>> s.check()
        sat
        >>> m = s.model()
        >>> m.decls()
        [x, f]
        """
        r = []
        for i in range(Z3_model_get_num_consts(self.ctx.ref(), self.model)):
            r.append(FuncDeclRef(Z3_model_get_const_decl(self.ctx.ref(), self.model, i), self.ctx))
        for i in range(Z3_model_get_num_funcs(self.ctx.ref(), self.model)):
            r.append(FuncDeclRef(Z3_model_get_func_decl(self.ctx.ref(), self.model, i), self.ctx))
        return r

def is_as_array(n):
    """Return true if n is a Z3 expression of the form (_ as-array f)."""
    return isinstance(n, ExprRef) and Z3_is_as_array(n.ctx.ref(), n.as_ast())

def get_as_array_func(n):
    """Return the function declaration f associated with a Z3 expression of the form (_ as-array f)."""
    if __debug__:
        _z3_assert(is_as_array(n), "as-array Z3 expression expected.")
    return FuncDeclRef(Z3_get_as_array_func_decl(n.ctx.ref(), n.as_ast()), n.ctx)

#########################################
#
# Statistics
#
#########################################
class Statistics:
    """Statistics for `Solver.check()`."""

    def __init__(self, stats, ctx):
        self.stats = stats
        self.ctx   = ctx
        Z3_stats_inc_ref(self.ctx.ref(), self.stats)

    def __del__(self):
        Z3_stats_dec_ref(self.ctx.ref(), self.stats)

    def __repr__(self):
        if in_html_mode():
            out = io.StringIO()
            even = True
            out.write(u('<table border="1" cellpadding="2" cellspacing="0">'))
            for k, v in self:
                if even:
                    out.write(u('<tr style="background-color:#CFCFCF">'))
                    even = False
                else:
                    out.write(u('<tr>'))
                    even = True
                out.write(u('<td>%s</td><td>%s</td></tr>' % (k, v)))
            out.write(u('</table>'))
            return out.getvalue()
        else:
            return Z3_stats_to_string(self.ctx.ref(), self.stats)

    def __len__(self):
        """Return the number of statistical counters. 

        >>> x = Int('x') 
        >>> s = Then('simplify', 'nlsat').solver()
        >>> s.add(x > 0)
        >>> s.check()
        sat
        >>> st = s.statistics()
        >>> len(st)
        2
        """
        return int(Z3_stats_size(self.ctx.ref(), self.stats))

    def __getitem__(self, idx):
        """Return the value of statistical counter at position `idx`. The result is a pair (key, value).

        >>> x = Int('x') 
        >>> s = Then('simplify', 'nlsat').solver()
        >>> s.add(x > 0)
        >>> s.check()
        sat
        >>> st = s.statistics()
        >>> len(st)
        2
        >>> st[0]
        ('nlsat propagations', 2)
        >>> st[1]
        ('nlsat stages', 2)
        """
        if idx >= len(self):
            raise IndexError
        if Z3_stats_is_uint(self.ctx.ref(), self.stats, idx):
            val = int(Z3_stats_get_uint_value(self.ctx.ref(), self.stats, idx))
        else:
            val = Z3_stats_get_double_value(self.ctx.ref(), self.stats, idx)
        return (Z3_stats_get_key(self.ctx.ref(), self.stats, idx), val)
    
    def keys(self):
        """Return the list of statistical counters.
        
        >>> x = Int('x') 
        >>> s = Then('simplify', 'nlsat').solver()
        >>> s.add(x > 0)
        >>> s.check()
        sat
        >>> st = s.statistics()
        >>> st.keys()
        ['nlsat propagations', 'nlsat stages']
        """
        return [Z3_stats_get_key(self.ctx.ref(), self.stats, idx) for idx in range(len(self))]

    def get_key_value(self, key):
        """Return the value of a particular statistical counter.

        >>> x = Int('x') 
        >>> s = Then('simplify', 'nlsat').solver()
        >>> s.add(x > 0)
        >>> s.check()
        sat
        >>> st = s.statistics()
        >>> st.get_key_value('nlsat propagations')
        2
        """
        for idx in range(len(self)):
            if key == Z3_stats_get_key(self.ctx.ref(), self.stats, idx):
                if Z3_stats_is_uint(self.ctx.ref(), self.stats, idx):
                    return int(Z3_stats_get_uint_value(self.ctx.ref(), self.stats, idx))
                else:
                    return Z3_stats_get_double_value(self.ctx.ref(), self.stats, idx)
        raise Z3Exception("unknown key")
               
    def __getattr__(self, name):
        """Access the value of statistical using attributes.
        
        Remark: to access a counter containing blank spaces (e.g., 'nlsat propagations'),
        we should use '_' (e.g., 'nlsat_propagations').

        >>> x = Int('x') 
        >>> s = Then('simplify', 'nlsat').solver()
        >>> s.add(x > 0)
        >>> s.check()
        sat
        >>> st = s.statistics() 
        >>> st.keys()
        ['nlsat propagations', 'nlsat stages']
        >>> st.nlsat_propagations
        2
        >>> st.nlsat_stages
        2
        """
        key = name.replace('_', ' ')
        try:
            return self.get_key_value(key)
        except Z3Exception:
            raise AttributeError
            
#########################################
#
# Solver
#
#########################################
class CheckSatResult:
    """Represents the result of a satisfiability check: sat, unsat, unknown.
    
    >>> s = Solver()
    >>> s.check()
    sat
    >>> r = s.check()
    >>> isinstance(r, CheckSatResult)
    True
    """

    def __init__(self, r):
        self.r = r

    def __eq__(self, other):
        return isinstance(other, CheckSatResult) and self.r == other.r

    def __ne__(self, other):
        return not self.__eq__(other)

    def __repr__(self):
        if in_html_mode():
            if self.r == Z3_L_TRUE:
                return "<b>sat</b>"
            elif self.r == Z3_L_FALSE:
                return "<b>unsat</b>"
            else:
                return "<b>unknown</b>"
        else:
            if self.r == Z3_L_TRUE:
                return "sat"
            elif self.r == Z3_L_FALSE:
                return "unsat"
            else:
                return "unknown"

sat     = CheckSatResult(Z3_L_TRUE)
unsat   = CheckSatResult(Z3_L_FALSE)
unknown = CheckSatResult(Z3_L_UNDEF) 

class Solver(Z3PPObject):
    """Solver API provides methods for implementing the main SMT 2.0 commands: push, pop, check, get-model, etc."""

    def __init__(self, solver=None, ctx=None):
        assert solver == None or ctx != None
        self.ctx    = _get_ctx(ctx)
        self.solver = None
        if solver == None:
            self.solver = Z3_mk_solver(self.ctx.ref())
        else:
            self.solver = solver
        Z3_solver_inc_ref(self.ctx.ref(), self.solver)

    def __del__(self):
        if self.solver != None:
            Z3_solver_dec_ref(self.ctx.ref(), self.solver)

    def set(self, *args, **keys):
        """Set a configuration option. The method `help()` return a string containing all available options.
        
        >>> s = Solver()
        >>> # The option MBQI can be set using three different approaches.
        >>> s.set(mbqi=True)
        >>> s.set('MBQI', True)
        >>> s.set(':mbqi', True)
        """
        p = args2params(args, keys, self.ctx)
        Z3_solver_set_params(self.ctx.ref(), self.solver, p.params)

    def push(self):
        """Create a backtracking point.

        >>> x = Int('x')
        >>> s = Solver()
        >>> s.add(x > 0)
        >>> s
        [x > 0]
        >>> s.push()
        >>> s.add(x < 1)
        >>> s
        [x > 0, x < 1]
        >>> s.check()
        unsat
        >>> s.pop()
        >>> s.check()
        sat
        >>> s
        [x > 0]
        """
        Z3_solver_push(self.ctx.ref(), self.solver)

    def pop(self, num=1):
        """Backtrack \c num backtracking points.
        
        >>> x = Int('x')
        >>> s = Solver()
        >>> s.add(x > 0)
        >>> s
        [x > 0]
        >>> s.push()
        >>> s.add(x < 1)
        >>> s
        [x > 0, x < 1]
        >>> s.check()
        unsat
        >>> s.pop()
        >>> s.check()
        sat
        >>> s
        [x > 0]
        """
        Z3_solver_pop(self.ctx.ref(), self.solver, num)

    def reset(self):
        """Remove all asserted constraints and backtracking points created using `push()`.
        
        >>> x = Int('x')
        >>> s = Solver()
        >>> s.add(x > 0)
        >>> s
        [x > 0]
        >>> s.reset()
        >>> s
        []
        """
        Z3_solver_reset(self.ctx.ref(), self.solver)
    
    def assert_exprs(self, *args):
        """Assert constraints into the solver.
        
        >>> x = Int('x')
        >>> s = Solver()
        >>> s.assert_exprs(x > 0, x < 2)
        >>> s
        [x > 0, x < 2]
        """
        args = _get_args(args)
        s    = BoolSort(self.ctx)
        for arg in args:
            if isinstance(arg, Goal) or isinstance(arg, AstVector):
                for f in arg:
                    Z3_solver_assert(self.ctx.ref(), self.solver, f.as_ast())
            else:
                arg = s.cast(arg)
                Z3_solver_assert(self.ctx.ref(), self.solver, arg.as_ast())

    def add(self, *args):
        """Assert constraints into the solver.
        
        >>> x = Int('x')
        >>> s = Solver()
        >>> s.add(x > 0, x < 2)
        >>> s
        [x > 0, x < 2]
        """
        self.assert_exprs(*args)

    def append(self, *args):
        """Assert constraints into the solver.
        
        >>> x = Int('x')
        >>> s = Solver()
        >>> s.append(x > 0, x < 2)
        >>> s
        [x > 0, x < 2]
        """
        self.assert_exprs(*args)

    def insert(self, *args):
        """Assert constraints into the solver.
        
        >>> x = Int('x')
        >>> s = Solver()
        >>> s.insert(x > 0, x < 2)
        >>> s
        [x > 0, x < 2]
        """
        self.assert_exprs(*args)

    def assert_and_track(self, a, p):
        """Assert constraint `a` and track it in the unsat core using the Boolean constant `p`.
        
        If `p` is a string, it will be automatically converted into a Boolean constant.
        
        >>> x = Int('x')
        >>> p3 = Bool('p3')
        >>> s = Solver()
        >>> s.set(unsat_core=True)
        >>> s.assert_and_track(x > 0,  'p1')
        >>> s.assert_and_track(x != 1, 'p2')
        >>> s.assert_and_track(x < 0,  p3)
        >>> print(s.check())
        unsat
        >>> c = s.unsat_core()
        >>> len(c)
        2
        >>> Bool('p1') in c
        True
        >>> Bool('p2') in c
        False
        >>> p3 in c
        True
        """
        if isinstance(p, str):
            p = Bool(p, self.ctx)
        _z3_assert(isinstance(a, BoolRef), "Boolean expression expected")
        _z3_assert(isinstance(p, BoolRef) and is_const(p), "Boolean expression expected")
        Z3_solver_assert_and_track(self.ctx.ref(), self.solver, a.as_ast(), p.as_ast())

    def check(self, *assumptions):
        """Check whether the assertions in the given solver plus the optional assumptions are consistent or not.
        
        >>> x = Int('x')
        >>> s = Solver()
        >>> s.check()
        sat
        >>> s.add(x > 0, x < 2)
        >>> s.check()
        sat
        >>> s.model()
        [x = 1]
        >>> s.add(x < 1)
        >>> s.check()
        unsat
        >>> s.reset()
        >>> s.add(2**x == 4)
        >>> s.check()
        unknown
        """
        assumptions = _get_args(assumptions)
        num = len(assumptions)
        _assumptions = (Ast * num)()
        for i in range(num):
            _assumptions[i] = assumptions[i].as_ast()
        r = Z3_solver_check_assumptions(self.ctx.ref(), self.solver, num, _assumptions)
        return CheckSatResult(r)

    def model(self):
        """Return a model for the last `check()`. 
        
        This function raises an exception if 
        a model is not available (e.g., last `check()` returned unsat).

        >>> s = Solver()
        >>> a = Int('a')
        >>> s.add(a + 2 == 0)
        >>> s.check()
        sat
        >>> s.model()
        [a = -2]
        """
        try:
            return ModelRef(Z3_solver_get_model(self.ctx.ref(), self.solver), self.ctx)
        except Z3Exception:
            raise Z3Exception("model is not available")

    def unsat_core(self):
        """Return a subset (as an AST vector) of the assumptions provided to the last check().
        
        These are the assumptions Z3 used in the unsatisfiability proof.
        Assumptions are available in Z3. They are used to extract unsatisfiable cores. 
        They may be also used to "retract" assumptions. Note that, assumptions are not really 
        "soft constraints", but they can be used to implement them. 

        >>> p1, p2, p3 = Bools('p1 p2 p3')
        >>> x, y       = Ints('x y')
        >>> s          = Solver()
        >>> s.add(Implies(p1, x > 0))
        >>> s.add(Implies(p2, y > x))
        >>> s.add(Implies(p2, y < 1))
        >>> s.add(Implies(p3, y > -3))
        >>> s.check(p1, p2, p3)
        unsat
        >>> core = s.unsat_core()
        >>> len(core)
        2
        >>> p1 in core
        True
        >>> p2 in core
        True
        >>> p3 in core
        False
        >>> # "Retracting" p2
        >>> s.check(p1, p3)
        sat
        """
        return AstVector(Z3_solver_get_unsat_core(self.ctx.ref(), self.solver), self.ctx)

    def proof(self):
        """Return a proof for the last `check()`. Proof construction must be enabled."""
        return _to_expr_ref(Z3_solver_get_proof(self.ctx.ref(), self.solver), self.ctx)

    def assertions(self):
        """Return an AST vector containing all added constraints.
        
        >>> s = Solver()
        >>> s.assertions()
        []
        >>> a = Int('a')
        >>> s.add(a > 0)
        >>> s.add(a < 10)
        >>> s.assertions()
        [a > 0, a < 10]
        """
        return AstVector(Z3_solver_get_assertions(self.ctx.ref(), self.solver), self.ctx)

    def statistics(self):
        """Return statistics for the last `check()`.
        
        >>> s = SimpleSolver()
        >>> x = Int('x')
        >>> s.add(x > 0)
        >>> s.check()
        sat
        >>> st = s.statistics()
        >>> st.get_key_value('final checks')
        1
        >>> len(st) > 0
        True
        >>> st[0] != 0
        True
        """
        return Statistics(Z3_solver_get_statistics(self.ctx.ref(), self.solver), self.ctx)

    def reason_unknown(self):
        """Return a string describing why the last `check()` returned `unknown`.
        
        >>> x = Int('x')
        >>> s = SimpleSolver()
        >>> s.add(2**x == 4)
        >>> s.check()
        unknown
        >>> s.reason_unknown()
        '(incomplete (theory arithmetic))'
        """
        return Z3_solver_get_reason_unknown(self.ctx.ref(), self.solver)
    
    def help(self):
        """Display a string describing all available options."""
        print(Z3_solver_get_help(self.ctx.ref(), self.solver))

    def param_descrs(self):
        """Return the parameter description set."""
        return ParamDescrsRef(Z3_solver_get_param_descrs(self.ctx.ref(), self.solver), self.ctx)

    def __repr__(self):
        """Return a formatted string with all added constraints."""
        return obj_to_string(self)

    def sexpr(self):
        """Return a formatted string (in Lisp-like format) with all added constraints. We say the string is in s-expression format.
        
        >>> x = Int('x')
        >>> s = Solver()
        >>> s.add(x > 0)
        >>> s.add(x < 2)
        >>> r = s.sexpr()
        """
        return Z3_solver_to_string(self.ctx.ref(), self.solver)

    def to_smt2(self):
        """return SMTLIB2 formatted benchmark for solver's assertions"""
        es = self.assertions()
        sz = len(es)
        sz1 = sz
        if sz1 > 0:
            sz1 -= 1
        v = (Ast * sz1)()
        for i in range(sz1):
            v[i] = es[i].as_ast()
        if sz > 0:
            e = es[sz1].as_ast()
        else:
            e = BoolVal(True, self.ctx).as_ast()
        return Z3_benchmark_to_smtlib_string(self.ctx.ref(), "benchmark generated from python API", "", "unknown", "", sz1, v, e)

def SolverFor(logic, ctx=None):
    """Create a solver customized for the given logic. 

    The parameter `logic` is a string. It should be contains
    the name of a SMT-LIB logic.
    See http://www.smtlib.org/ for the name of all available logics.

    >>> s = SolverFor("QF_LIA")
    >>> x = Int('x')
    >>> s.add(x > 0)
    >>> s.add(x < 2)
    >>> s.check()
    sat
    >>> s.model()
    [x = 1]
    """
    ctx = _get_ctx(ctx)
    logic = to_symbol(logic)
    return Solver(Z3_mk_solver_for_logic(ctx.ref(), logic), ctx)

def SimpleSolver(ctx=None):
    """Return a simple general purpose solver with limited amount of preprocessing.
    
    >>> s = SimpleSolver()
    >>> x = Int('x')
    >>> s.add(x > 0)
    >>> s.check()
    sat
    """
    ctx = _get_ctx(ctx)
    return Solver(Z3_mk_simple_solver(ctx.ref()), ctx)

#########################################
#
# Fixedpoint
#
#########################################

class Fixedpoint(Z3PPObject):
    """Fixedpoint API provides methods for solving with recursive predicates"""
    
    def __init__(self, fixedpoint=None, ctx=None):
        assert fixedpoint == None or ctx != None
        self.ctx    = _get_ctx(ctx)
        self.fixedpoint = None
        if fixedpoint == None:
            self.fixedpoint = Z3_mk_fixedpoint(self.ctx.ref())
        else:
            self.fixedpoint = fixedpoint
        Z3_fixedpoint_inc_ref(self.ctx.ref(), self.fixedpoint)
        self.vars = []

    def __del__(self):
        if self.fixedpoint != None:
            Z3_fixedpoint_dec_ref(self.ctx.ref(), self.fixedpoint)

    def set(self, *args, **keys):
        """Set a configuration option. The method `help()` return a string containing all available options.        
        """
        p = args2params(args, keys, self.ctx)
        Z3_fixedpoint_set_params(self.ctx.ref(), self.fixedpoint, p.params)

    def help(self):
        """Display a string describing all available options."""
        print(Z3_fixedpoint_get_help(self.ctx.ref(), self.fixedpoint))
            
    def param_descrs(self):
        """Return the parameter description set."""
        return ParamDescrsRef(Z3_fixedpoint_get_param_descrs(self.ctx.ref(), self.fixedpoint), self.ctx)
    
    def assert_exprs(self, *args):
        """Assert constraints as background axioms for the fixedpoint solver."""
        args = _get_args(args)
        s    = BoolSort(self.ctx)
        for arg in args:
            if isinstance(arg, Goal) or isinstance(arg, AstVector):
                for f in arg:
                    f = self.abstract(f)
                    Z3_fixedpoint_assert(self.ctx.ref(), self.fixedpoint, f.as_ast())
            else:
                arg = s.cast(arg)
                arg = self.abstract(arg)
                Z3_fixedpoint_assert(self.ctx.ref(), self.fixedpoint, arg.as_ast())

    def add(self, *args):
        """Assert constraints as background axioms for the fixedpoint solver. Alias for assert_expr."""
        self.assert_exprs(*args)

    def append(self, *args):
        """Assert constraints as background axioms for the fixedpoint solver. Alias for assert_expr."""
        self.assert_exprs(*args)

    def insert(self, *args):
        """Assert constraints as background axioms for the fixedpoint solver. Alias for assert_expr."""
        self.assert_exprs(*args)

    def add_rule(self, head, body = None, name = None):
        """Assert rules defining recursive predicates to the fixedpoint solver.
        >>> a = Bool('a')
        >>> b = Bool('b')
        >>> s = Fixedpoint()
        >>> s.register_relation(a.decl())
        >>> s.register_relation(b.decl())
        >>> s.fact(a)
        >>> s.rule(b, a)
        >>> s.query(b)
        sat
        """
        if name == None:
            name = ""
        name = to_symbol(name, self.ctx)
        if body == None:
            head = self.abstract(head)
            Z3_fixedpoint_add_rule(self.ctx.ref(), self.fixedpoint, head.as_ast(), name)            
        else:
            body = _get_args(body)
            f    = self.abstract(Implies(And(body, self.ctx),head))
            Z3_fixedpoint_add_rule(self.ctx.ref(), self.fixedpoint, f.as_ast(), name)
        
    def rule(self, head, body = None, name = None):
        """Assert rules defining recursive predicates to the fixedpoint solver. Alias for add_rule."""
        self.add_rule(head, body, name)
        
    def fact(self, head, name = None):
        """Assert facts defining recursive predicates to the fixedpoint solver. Alias for add_rule."""
        self.add_rule(head, None, name)

    def query(self, *query):
        """Query the fixedpoint engine whether formula is derivable.
           You can also pass an tuple or list of recursive predicates.
        """
        query = _get_args(query)
        sz = len(query)
        if sz >= 1 and isinstance(query[0], FuncDeclRef):            
            _decls = (FuncDecl * sz)()
            i = 0
            for q in query:
                _decls[i] = q.ast
                i = i + 1
            r = Z3_fixedpoint_query_relations(self.ctx.ref(), self.fixedpoint, sz, _decls)
        else:
            if sz == 1:
                query = query[0]
            else:
                query = And(query, self.ctx)
            query = self.abstract(query, False)
            r = Z3_fixedpoint_query(self.ctx.ref(), self.fixedpoint, query.as_ast())
        return CheckSatResult(r)

    def push(self):
        """create a backtracking point for added rules, facts and assertions"""
        Z3_fixedpoint_push(self.ctx.ref(), self.fixedpoint)

    def pop(self):
        """restore to previously created backtracking point"""
        Z3_fixedpoint_pop(self.ctx.ref(), self.fixedpoint)

    def update_rule(self, head, body, name):
        """update rule"""
        if name == None:
            name = ""
        name = to_symbol(name, self.ctx)
        body = _get_args(body)
        f    = self.abstract(Implies(And(body, self.ctx),head))
        Z3_fixedpoint_update_rule(self.ctx.ref(), self.fixedpoint, f.as_ast(), name)

    def get_answer(self):       
        """Retrieve answer from last query call."""
        r = Z3_fixedpoint_get_answer(self.ctx.ref(), self.fixedpoint)
        return _to_expr_ref(r, self.ctx)

    def get_num_levels(self, predicate):
        """Retrieve number of levels used for predicate in PDR engine"""
        return Z3_fixedpoint_get_num_levels(self.ctx.ref(), self.fixedpoint, predicate.ast)

    def get_cover_delta(self, level, predicate):
        """Retrieve properties known about predicate for the level'th unfolding. -1 is treated as the limit (infinity)"""
        r = Z3_fixedpoint_get_cover_delta(self.ctx.ref(), self.fixedpoint, level, predicate.ast)
        return _to_expr_ref(r, self.ctx)
    
    def add_cover(self, level, predicate, property):
        """Add property to predicate for the level'th unfolding. -1 is treated as infinity (infinity)"""
        Z3_fixedpoint_add_cover(self.ctx.ref(), self.fixedpoint, level, predicate.ast, property.ast)

    def register_relation(self, *relations):
        """Register relation as recursive"""
        relations = _get_args(relations)
        for f in relations:
            Z3_fixedpoint_register_relation(self.ctx.ref(), self.fixedpoint, f.ast)

    def set_predicate_representation(self, f, *representations):
        """Control how relation is represented"""
        representations = _get_args(representations)
        representations = [to_symbol(s) for s in representations]
        sz = len(representations)
        args = (Symbol * sz)()
        for i in range(sz):
            args[i] = representations[i]
        Z3_fixedpoint_set_predicate_representation(self.ctx.ref(), self.fixedpoint, f.ast, sz, args)

    def parse_string(self, s):
        """Parse rules and queries from a string"""
        return AstVector(Z3_fixedpoint_from_string(self.ctx.ref(), self.fixedpoint, s), self.ctx)
        
    def parse_file(self, f):
        """Parse rules and queries from a file"""
        return AstVector(Z3_fixedpoint_from_file(self.ctx.ref(), self.fixedpoint, f), self.ctx)

    def get_rules(self):
        """retrieve rules that have been added to fixedpoint context"""
        return AstVector(Z3_fixedpoint_get_rules(self.ctx.ref(), self.fixedpoint), self.ctx)

    def get_assertions(self):
        """retrieve assertions that have been added to fixedpoint context"""
        return AstVector(Z3_fixedpoint_get_assertions(self.ctx.ref(), self.fixedpoint), self.ctx)

    def __repr__(self):
        """Return a formatted string with all added rules and constraints."""
        return self.sexpr()

    def sexpr(self):
        """Return a formatted string (in Lisp-like format) with all added constraints. We say the string is in s-expression format.        
        """
        return Z3_fixedpoint_to_string(self.ctx.ref(), self.fixedpoint, 0, (Ast * 0)())

    def to_string(self, queries):
        """Return a formatted string (in Lisp-like format) with all added constraints.
           We say the string is in s-expression format.
           Include also queries.
        """
        args, len = _to_ast_array(queries)
        return Z3_fixedpoint_to_string(self.ctx.ref(), self.fixedpoint, len, args)
    
    def statistics(self):
        """Return statistics for the last `query()`.
        """
        return Statistics(Z3_fixedpoint_get_statistics(self.ctx.ref(), self.fixedpoint), self.ctx)

    def reason_unknown(self):
        """Return a string describing why the last `query()` returned `unknown`.
        """
        return Z3_fixedpoint_get_reason_unknown(self.ctx.ref(), self.fixedpoint)

    def declare_var(self, *vars):
        """Add variable or several variables.
        The added variable or variables will be bound in the rules
        and queries
        """
        vars = _get_args(vars)
        for v in vars:
            self.vars += [v]
        
    def abstract(self, fml, is_forall=True):
        if self.vars == []:
            return fml
        if is_forall:
            return ForAll(self.vars, fml)
        else:
            return Exists(self.vars, fml)


#########################################
#
# Finite domain sorts
#
#########################################

class FiniteDomainSortRef(SortRef):
    """Finite domain sort."""

    def size(self):
	"""Return the size of the finite domain sort"""
	r = (ctype.c_ulonglong * 1)()
	if Z3_get_finite_domain_sort_size(self.ctx_ref(), self.ast(), r):
	    return r[0]
	else:
	    raise Z3Exception("Failed to retrieve finite domain sort size")

def FiniteDomainSort(name, sz, ctx=None):
    """Create a named finite domain sort of a given size sz"""
    ctx = _get_ctx(ctx)
    return FiniteDomainSortRef(Z3_mk_finite_domain_sort(ctx.ref(), name, sz), ctx)

#########################################
#
# Optimize
#
#########################################

class OptimizeObjective:
    def __init__(self, opt, value, is_max):
	self._opt = opt
	self._value = value
	self._is_max = is_max

    def lower(self):
	opt = self._opt
	return _to_expr_ref(Z3_optimize_get_lower(opt.ctx.ref(), opt.optimize, self._value), opt.ctx)
    
    def upper(self):
	opt = self._opt
	return _to_expr_ref(Z3_optimize_get_upper(opt.ctx.ref(), opt.optimize, self._value), opt.ctx)

    def value(self):
	if self._is_max:
	    return self.upper()
	else:
	    return self.lower()

class Optimize(Z3PPObject):
    """Optimize API provides methods for solving using objective functions and weighted soft constraints"""
     
    def __init__(self, ctx=None):
        self.ctx    = _get_ctx(ctx)
	self.optimize = Z3_mk_optimize(self.ctx.ref())
        Z3_optimize_inc_ref(self.ctx.ref(), self.optimize)

    def __del__(self):
        if self.optimize != None:
            Z3_optimize_dec_ref(self.ctx.ref(), self.optimize)

    def set(self, *args, **keys):
        """Set a configuration option. The method `help()` return a string containing all available options.        
        """
        p = args2params(args, keys, self.ctx)
        Z3_optimize_set_params(self.ctx.ref(), self.optimize, p.params)

    def help(self):
        """Display a string describing all available options."""
        print(Z3_optimize_get_help(self.ctx.ref(), self.optimize))
            
    def param_descrs(self):
        """Return the parameter description set."""
        return ParamDescrsRef(Z3_optimize_get_param_descrs(self.ctx.ref(), self.optimize), self.ctx)
    
    def assert_exprs(self, *args):
        """Assert constraints as background axioms for the optimize solver."""
        args = _get_args(args)
        for arg in args:
            if isinstance(arg, Goal) or isinstance(arg, AstVector):
                for f in arg:
                    Z3_optimize_assert(self.ctx.ref(), self.optimize, f.as_ast())
            else:
                Z3_optimize_assert(self.ctx.ref(), self.optimize, arg.as_ast())

    def add(self, *args):
        """Assert constraints as background axioms for the optimize solver. Alias for assert_expr."""
        self.assert_exprs(*args)

    def add_soft(self, arg, weight = "1", id = None):
	"""Add soft constraint with optional weight and optional identifier.
	   If no weight is supplied, then the penalty for violating the soft constraint
	   is 1.
	   Soft constraints are grouped by identifiers. Soft constraints that are
	   added without identifiers are grouped by default.
	"""
	if _is_int(weight):
	    weight = "%d" % weight
	if not isinstance(weight, str):
	    raise Z3Exception("weight should be a string or an integer")
	if id == None:
	    id = ""
	id = to_symbol(id, self.ctx)
	v = Z3_optimize_assert_soft(self.ctx.ref(), self.optimize, arg.as_ast(), weight, id)
	return OptimizeObjective(self, v, False)

    def maximize(self, arg):
	"""Add objective function to maximize."""
	return OptimizeObjective(self, Z3_optimize_maximize(self.ctx.ref(), self.optimize, arg.as_ast()), True)

    def minimize(self, arg):
	"""Add objective function to minimize."""
	return OptimizeObjective(self, Z3_optimize_minimize(self.ctx.ref(), self.optimize, arg.as_ast()), False)

    def push(self):
        """create a backtracking point for added rules, facts and assertions"""
        Z3_optimize_push(self.ctx.ref(), self.optimize)

    def pop(self):
        """restore to previously created backtracking point"""
        Z3_optimize_pop(self.ctx.ref(), self.optimize)

    def check(self):
	"""Check satisfiability while optimizing objective functions."""
	return CheckSatResult(Z3_optimize_check(self.ctx.ref(), self.optimize))

    def model(self):
	"""Return a model for the last check()."""
	try:
	    return ModelRef(Z3_optimize_get_model(self.ctx.ref(), self.optimize), self.ctx)
	except Z3Exception:
	    raise Z3Exception("model is not available")

    def lower(self, obj):
	if not isinstance(obj, OptimizeObjective):
	    raise Z3Exception("Expecting objective handle returned by maximize/minimize")
	return obj.lower()

    def upper(self, obj):
	if not isinstance(obj, OptimizeObjective):
	    raise Z3Exception("Expecting objective handle returned by maximize/minimize")
	return obj.upper()
    
    def __repr__(self):
        """Return a formatted string with all added rules and constraints."""
        return self.sexpr()

    def sexpr(self):
        """Return a formatted string (in Lisp-like format) with all added constraints. We say the string is in s-expression format.        
        """
        return Z3_optimize_to_string(self.ctx.ref(), self.optimize)
    
    def statistics(self):
        """Return statistics for the last `query()`.
        """
        return Statistics(Z3_optimize_get_statistics(self.ctx.ref(), self.optimize), self.ctx)


        

#########################################
#
# ApplyResult
#
#########################################
class ApplyResult(Z3PPObject):
    """An ApplyResult object contains the subgoals produced by a tactic when applied to a goal. It also contains model and proof converters."""
    
    def __init__(self, result, ctx):
        self.result = result
        self.ctx    = ctx
        Z3_apply_result_inc_ref(self.ctx.ref(), self.result)

    def __del__(self):
        Z3_apply_result_dec_ref(self.ctx.ref(), self.result)

    def __len__(self):
        """Return the number of subgoals in `self`.
        
        >>> a, b = Ints('a b')
        >>> g = Goal()
        >>> g.add(Or(a == 0, a == 1), Or(b == 0, b == 1), a > b)
        >>> t = Tactic('split-clause')
        >>> r = t(g)
        >>> len(r)
        2
        >>> t = Then(Tactic('split-clause'), Tactic('split-clause'))
        >>> len(t(g))
        4
        >>> t = Then(Tactic('split-clause'), Tactic('split-clause'), Tactic('propagate-values'))
        >>> len(t(g))
        1
        """
        return int(Z3_apply_result_get_num_subgoals(self.ctx.ref(), self.result))

    def __getitem__(self, idx):
        """Return one of the subgoals stored in ApplyResult object `self`.

        >>> a, b = Ints('a b')
        >>> g = Goal()
        >>> g.add(Or(a == 0, a == 1), Or(b == 0, b == 1), a > b)
        >>> t = Tactic('split-clause')
        >>> r = t(g)
        >>> r[0]        
        [a == 0, Or(b == 0, b == 1), a > b]
        >>> r[1]
        [a == 1, Or(b == 0, b == 1), a > b]
        """
        if idx >= len(self):
            raise IndexError
        return Goal(goal=Z3_apply_result_get_subgoal(self.ctx.ref(), self.result, idx), ctx=self.ctx)

    def __repr__(self):
        return obj_to_string(self)

    def sexpr(self):
        """Return a textual representation of the s-expression representing the set of subgoals in `self`."""
        return Z3_apply_result_to_string(self.ctx.ref(), self.result)

    def convert_model(self, model, idx=0):
        """Convert a model for a subgoal into a model for the original goal.

        >>> a, b = Ints('a b')
        >>> g = Goal()
        >>> g.add(Or(a == 0, a == 1), Or(b == 0, b == 1), a > b)
        >>> t = Then(Tactic('split-clause'), Tactic('solve-eqs'))
        >>> r = t(g)
        >>> r[0]        
        [Or(b == 0, b == 1), Not(0 <= b)]
        >>> r[1]
        [Or(b == 0, b == 1), Not(1 <= b)]
        >>> # Remark: the subgoal r[0] is unsatisfiable
        >>> # Creating a solver for solving the second subgoal
        >>> s = Solver()
        >>> s.add(r[1])
        >>> s.check()
        sat
        >>> s.model()
        [b = 0]
        >>> # Model s.model() does not assign a value to `a`
        >>> # It is a model for subgoal `r[1]`, but not for goal `g`
        >>> # The method convert_model creates a model for `g` from a model for `r[1]`.
        >>> r.convert_model(s.model(), 1)
        [b = 0, a = 1]
        """
        if __debug__:
            _z3_assert(idx < len(self), "index out of bounds")
            _z3_assert(isinstance(model, ModelRef), "Z3 Model expected")
        return ModelRef(Z3_apply_result_convert_model(self.ctx.ref(), self.result, idx, model.model), self.ctx)

    def as_expr(self):
        """Return a Z3 expression consisting of all subgoals.
        
        >>> x = Int('x')
        >>> g = Goal()
        >>> g.add(x > 1)
        >>> g.add(Or(x == 2, x == 3))
        >>> r = Tactic('simplify')(g)
        >>> r
        [[Not(x <= 1), Or(x == 2, x == 3)]]
        >>> r.as_expr()
        And(Not(x <= 1), Or(x == 2, x == 3))
        >>> r = Tactic('split-clause')(g)
        >>> r
        [[x > 1, x == 2], [x > 1, x == 3]]
        >>> r.as_expr()
        Or(And(x > 1, x == 2), And(x > 1, x == 3))
        """
        sz = len(self)
        if sz == 0:
            return BoolVal(False, self.ctx)
        elif sz == 1:
            return self[0].as_expr()
        else:
            return Or([ self[i].as_expr() for i in range(len(self)) ])
        
#########################################
#
# Tactics
#
#########################################
class Tactic:
    """Tactics transform, solver and/or simplify sets of constraints (Goal). A Tactic can be converted into a Solver using the method solver().

    Several combinators are available for creating new tactics using the built-in ones: Then(), OrElse(), FailIf(), Repeat(), When(), Cond().
    """
    def __init__(self, tactic, ctx=None):
        self.ctx    = _get_ctx(ctx)
        self.tactic = None
        if isinstance(tactic, TacticObj):
            self.tactic = tactic
        else:
            if __debug__:
                _z3_assert(isinstance(tactic, str), "tactic name expected")
            try:
                self.tactic = Z3_mk_tactic(self.ctx.ref(), str(tactic))
            except Z3Exception:
                raise Z3Exception("unknown tactic '%s'" % tactic)
        Z3_tactic_inc_ref(self.ctx.ref(), self.tactic)

    def __del__(self):
        if self.tactic != None:
            Z3_tactic_dec_ref(self.ctx.ref(), self.tactic)

    def solver(self):
        """Create a solver using the tactic `self`.

        The solver supports the methods `push()` and `pop()`, but it
        will always solve each `check()` from scratch.
        
        >>> t = Then('simplify', 'nlsat')
        >>> s = t.solver()
        >>> x = Real('x')
        >>> s.add(x**2 == 2, x > 0)
        >>> s.check()
        sat
        >>> s.model()
        [x = 1.4142135623?]
        """
        return Solver(Z3_mk_solver_from_tactic(self.ctx.ref(), self.tactic), self.ctx)

    def apply(self, goal, *arguments, **keywords):
        """Apply tactic `self` to the given goal or Z3 Boolean expression using the given options.
        
        >>> x, y = Ints('x y')
        >>> t = Tactic('solve-eqs')
        >>> t.apply(And(x == 0, y >= x + 1))
        [[y >= 1]]
        """
        if __debug__:
            _z3_assert(isinstance(goal, Goal) or isinstance(goal, BoolRef), "Z3 Goal or Boolean expressions expected")
        goal = _to_goal(goal)
        if len(arguments) > 0 or len(keywords) > 0:
            p = args2params(arguments, keywords, self.ctx)
            return ApplyResult(Z3_tactic_apply_ex(self.ctx.ref(), self.tactic, goal.goal, p.params), self.ctx)
        else:
            return ApplyResult(Z3_tactic_apply(self.ctx.ref(), self.tactic, goal.goal), self.ctx)

    def __call__(self, goal, *arguments, **keywords):
        """Apply tactic `self` to the given goal or Z3 Boolean expression using the given options.
        
        >>> x, y = Ints('x y')
        >>> t = Tactic('solve-eqs')
        >>> t(And(x == 0, y >= x + 1))
        [[y >= 1]]
        """
        return self.apply(goal, *arguments, **keywords)

    def help(self):
        """Display a string containing a description of the available options for the `self` tactic."""
        print(Z3_tactic_get_help(self.ctx.ref(), self.tactic))

    def param_descrs(self):
        """Return the parameter description set."""
        return ParamDescrsRef(Z3_tactic_get_param_descrs(self.ctx.ref(), self.tactic), self.ctx)

def _to_goal(a):
    if isinstance(a, BoolRef):
        goal = Goal(ctx = a.ctx)
        goal.add(a)
        return goal
    else:
        return a

def _to_tactic(t, ctx=None):
    if isinstance(t, Tactic):
        return t
    else:
        return Tactic(t, ctx)

def _and_then(t1, t2, ctx=None):
    t1 = _to_tactic(t1, ctx)
    t2 = _to_tactic(t2, ctx)
    if __debug__:
        _z3_assert(t1.ctx == t2.ctx, "Context mismatch")
    return Tactic(Z3_tactic_and_then(t1.ctx.ref(), t1.tactic, t2.tactic), t1.ctx)

def _or_else(t1, t2, ctx=None):
    t1 = _to_tactic(t1, ctx)
    t2 = _to_tactic(t2, ctx)
    if __debug__:
        _z3_assert(t1.ctx == t2.ctx, "Context mismatch")
    return Tactic(Z3_tactic_or_else(t1.ctx.ref(), t1.tactic, t2.tactic), t1.ctx)

def AndThen(*ts, **ks):
    """Return a tactic that applies the tactics in `*ts` in sequence.
    
    >>> x, y = Ints('x y')
    >>> t = AndThen(Tactic('simplify'), Tactic('solve-eqs'))
    >>> t(And(x == 0, y > x + 1))
    [[Not(y <= 1)]]
    >>> t(And(x == 0, y > x + 1)).as_expr()
    Not(y <= 1)
    """
    if __debug__:
        _z3_assert(len(ts) >= 2, "At least two arguments expected")
    ctx = ks.get('ctx', None)
    num = len(ts)
    r = ts[0]
    for i in range(num - 1):
        r = _and_then(r, ts[i+1], ctx)
    return r

def Then(*ts, **ks):
    """Return a tactic that applies the tactics in `*ts` in sequence. Shorthand for AndThen(*ts, **ks).
    
    >>> x, y = Ints('x y')
    >>> t = Then(Tactic('simplify'), Tactic('solve-eqs'))
    >>> t(And(x == 0, y > x + 1))
    [[Not(y <= 1)]]
    >>> t(And(x == 0, y > x + 1)).as_expr()
    Not(y <= 1)
    """
    return AndThen(*ts, **ks)
    
def OrElse(*ts, **ks):
    """Return a tactic that applies the tactics in `*ts` until one of them succeeds (it doesn't fail).

    >>> x = Int('x')
    >>> t = OrElse(Tactic('split-clause'), Tactic('skip'))
    >>> # Tactic split-clause fails if there is no clause in the given goal.
    >>> t(x == 0)
    [[x == 0]]
    >>> t(Or(x == 0, x == 1))
    [[x == 0], [x == 1]]
    """
    if __debug__:
        _z3_assert(len(ts) >= 2, "At least two arguments expected")
    ctx = ks.get('ctx', None)
    num = len(ts)
    r = ts[0]
    for i in range(num - 1):
        r = _or_else(r, ts[i+1], ctx)
    return r

def ParOr(*ts, **ks):
    """Return a tactic that applies the tactics in `*ts` in parallel until one of them succeeds (it doesn't fail).

    >>> x = Int('x')
    >>> t = ParOr(Tactic('simplify'), Tactic('fail'))
    >>> t(x + 1 == 2)
    [[x == 1]]
    """
    if __debug__:
        _z3_assert(len(ts) >= 2, "At least two arguments expected")
    ctx = _get_ctx(ks.get('ctx', None))
    ts  = [ _to_tactic(t, ctx) for t in ts ]
    sz  = len(ts)
    _args = (TacticObj * sz)()
    for i in range(sz):
        _args[i] = ts[i].tactic
    return Tactic(Z3_tactic_par_or(ctx.ref(), sz, _args), ctx)

def ParThen(t1, t2, ctx=None):
    """Return a tactic that applies t1 and then t2 to every subgoal produced by t1. The subgoals are processed in parallel.
    
    >>> x, y = Ints('x y')
    >>> t = ParThen(Tactic('split-clause'), Tactic('propagate-values'))
    >>> t(And(Or(x == 1, x == 2), y == x + 1))
    [[x == 1, y == 2], [x == 2, y == 3]]
    """
    t1 = _to_tactic(t1, ctx)
    t2 = _to_tactic(t2, ctx)
    if __debug__:
        _z3_assert(t1.ctx == t2.ctx, "Context mismatch")
    return Tactic(Z3_tactic_par_and_then(t1.ctx.ref(), t1.tactic, t2.tactic), t1.ctx)

def ParAndThen(t1, t2, ctx=None):
    """Alias for ParThen(t1, t2, ctx)."""
    return ParThen(t1, t2, ctx)

def With(t, *args, **keys):
    """Return a tactic that applies tactic `t` using the given configuration options.
    
    >>> x, y = Ints('x y')
    >>> t = With(Tactic('simplify'), som=True)
    >>> t((x + 1)*(y + 2) == 0)
    [[2*x + y + x*y == -2]]
    """
    ctx = keys.get('ctx', None)
    t = _to_tactic(t, ctx)
    p = args2params(args, keys, t.ctx)
    return Tactic(Z3_tactic_using_params(t.ctx.ref(), t.tactic, p.params), t.ctx)

def Repeat(t, max=4294967295, ctx=None):
    """Return a tactic that keeps applying `t` until the goal is not modified anymore or the maximum number of iterations `max` is reached.

    >>> x, y = Ints('x y')
    >>> c = And(Or(x == 0, x == 1), Or(y == 0, y == 1), x > y)
    >>> t = Repeat(OrElse(Tactic('split-clause'), Tactic('skip')))
    >>> r = t(c)
    >>> for subgoal in r: print(subgoal)
    [x == 0, y == 0, x > y]
    [x == 0, y == 1, x > y]
    [x == 1, y == 0, x > y]
    [x == 1, y == 1, x > y]
    >>> t = Then(t, Tactic('propagate-values'))
    >>> t(c)
    [[x == 1, y == 0]]
    """
    t = _to_tactic(t, ctx)
    return Tactic(Z3_tactic_repeat(t.ctx.ref(), t.tactic, max), t.ctx)

def TryFor(t, ms, ctx=None):
    """Return a tactic that applies `t` to a given goal for `ms` milliseconds.
    
    If `t` does not terminate in `ms` milliseconds, then it fails.
    """
    t = _to_tactic(t, ctx)
    return Tactic(Z3_tactic_try_for(t.ctx.ref(), t.tactic, ms), t.ctx)

def tactics(ctx=None):
    """Return a list of all available tactics in Z3.
    
    >>> l = tactics()
    >>> l.count('simplify') == 1
    True
    """
    ctx = _get_ctx(ctx)
    return [ Z3_get_tactic_name(ctx.ref(), i) for i in range(Z3_get_num_tactics(ctx.ref())) ]

def tactic_description(name, ctx=None):
    """Return a short description for the tactic named `name`.

    >>> d = tactic_description('simplify')
    """
    ctx = _get_ctx(ctx)
    return Z3_tactic_get_descr(ctx.ref(), name)

def describe_tactics():
    """Display a (tabular) description of all available tactics in Z3."""
    if in_html_mode():
        even = True
        print('<table border="1" cellpadding="2" cellspacing="0">')
        for t in tactics():
            if even:
                print('<tr style="background-color:#CFCFCF">')
                even = False
            else:
                print('<tr>')
                even = True
            print('<td>%s</td><td>%s</td></tr>' % (t, insert_line_breaks(tactic_description(t), 40)))
        print('</table>')
    else:
        for t in tactics():
            print('%s : %s' % (t, tactic_description(t)))

class Probe:
    """Probes are used to inspect a goal (aka problem) and collect information that may be used to decide which solver and/or preprocessing step will be used."""
    def __init__(self, probe, ctx=None):
        self.ctx    = _get_ctx(ctx)
        self.probe  = None
        if isinstance(probe, ProbeObj):
            self.probe = probe
        elif isinstance(probe, float):
            self.probe = Z3_probe_const(self.ctx.ref(), probe)
        elif _is_int(probe):
            self.probe = Z3_probe_const(self.ctx.ref(), float(probe))
        elif isinstance(probe, bool):
            if probe:
                self.probe = Z3_probe_const(self.ctx.ref(), 1.0)
            else:
                self.probe = Z3_probe_const(self.ctx.ref(), 0.0)
        else:
            if __debug__:
                _z3_assert(isinstance(probe, str), "probe name expected")
            try:
                self.probe = Z3_mk_probe(self.ctx.ref(), probe)
            except Z3Exception:
                raise Z3Exception("unknown probe '%s'" % probe)
        Z3_probe_inc_ref(self.ctx.ref(), self.probe)

    def __del__(self):
        if self.probe != None:
            Z3_probe_dec_ref(self.ctx.ref(), self.probe)

    def __lt__(self, other):
        """Return a probe that evaluates to "true" when the value returned by `self` is less than the value returned by `other`.

        >>> p = Probe('size') < 10
        >>> x = Int('x')
        >>> g = Goal()
        >>> g.add(x > 0)
        >>> g.add(x < 10)
        >>> p(g)
        1.0
        """
        return Probe(Z3_probe_lt(self.ctx.ref(), self.probe, _to_probe(other, self.ctx).probe), self.ctx)

    def __gt__(self, other):
        """Return a probe that evaluates to "true" when the value returned by `self` is greater than the value returned by `other`.

        >>> p = Probe('size') > 10
        >>> x = Int('x')
        >>> g = Goal()
        >>> g.add(x > 0)
        >>> g.add(x < 10)
        >>> p(g)
        0.0
        """
        return Probe(Z3_probe_gt(self.ctx.ref(), self.probe, _to_probe(other, self.ctx).probe), self.ctx)

    def __le__(self, other):
        """Return a probe that evaluates to "true" when the value returned by `self` is less than or equal to the value returned by `other`.

        >>> p = Probe('size') <= 2
        >>> x = Int('x')
        >>> g = Goal()
        >>> g.add(x > 0)
        >>> g.add(x < 10)
        >>> p(g)
        1.0
        """
        return Probe(Z3_probe_le(self.ctx.ref(), self.probe, _to_probe(other, self.ctx).probe), self.ctx)

    def __ge__(self, other):
        """Return a probe that evaluates to "true" when the value returned by `self` is greater than or equal to the value returned by `other`.

        >>> p = Probe('size') >= 2
        >>> x = Int('x')
        >>> g = Goal()
        >>> g.add(x > 0)
        >>> g.add(x < 10)
        >>> p(g)
        1.0
        """
        return Probe(Z3_probe_ge(self.ctx.ref(), self.probe, _to_probe(other, self.ctx).probe), self.ctx)

    def __eq__(self, other):
        """Return a probe that evaluates to "true" when the value returned by `self` is equal to the value returned by `other`.

        >>> p = Probe('size') == 2
        >>> x = Int('x')
        >>> g = Goal()
        >>> g.add(x > 0)
        >>> g.add(x < 10)
        >>> p(g)
        1.0
        """
        return Probe(Z3_probe_eq(self.ctx.ref(), self.probe, _to_probe(other, self.ctx).probe), self.ctx)

    def __ne__(self, other):
        """Return a probe that evaluates to "true" when the value returned by `self` is not equal to the value returned by `other`.

        >>> p = Probe('size') != 2
        >>> x = Int('x')
        >>> g = Goal()
        >>> g.add(x > 0)
        >>> g.add(x < 10)
        >>> p(g)
        0.0
        """
        p = self.__eq__(other)
        return Probe(Z3_probe_not(self.ctx.ref(), p.probe), self.ctx)

    def __call__(self, goal):
        """Evaluate the probe `self` in the given goal.
        
        >>> p = Probe('size')
        >>> x = Int('x')
        >>> g = Goal()
        >>> g.add(x > 0)
        >>> g.add(x < 10)
        >>> p(g)
        2.0
        >>> g.add(x < 20)
        >>> p(g)
        3.0
        >>> p = Probe('num-consts')
        >>> p(g)
        1.0
        >>> p = Probe('is-propositional')
        >>> p(g)
        0.0
        >>> p = Probe('is-qflia')
        >>> p(g)
        1.0
        """
        if __debug__:
            _z3_assert(isinstance(goal, Goal) or isinstance(goal, BoolRef), "Z3 Goal or Boolean expression expected") 
        goal = _to_goal(goal)
        return Z3_probe_apply(self.ctx.ref(), self.probe, goal.goal)

def is_probe(p):
    """Return `True` if `p` is a Z3 probe.
    
    >>> is_probe(Int('x'))
    False
    >>> is_probe(Probe('memory'))
    True
    """
    return isinstance(p, Probe)

def _to_probe(p, ctx=None):
    if is_probe(p):
        return p
    else:
        return Probe(p, ctx)

def probes(ctx=None):
    """Return a list of all available probes in Z3.
    
    >>> l = probes()
    >>> l.count('memory') == 1
    True
    """
    ctx = _get_ctx(ctx)
    return [ Z3_get_probe_name(ctx.ref(), i) for i in range(Z3_get_num_probes(ctx.ref())) ]

def probe_description(name, ctx=None):
    """Return a short description for the probe named `name`.
    
    >>> d = probe_description('memory')
    """
    ctx = _get_ctx(ctx)
    return Z3_probe_get_descr(ctx.ref(), name)

def describe_probes():
    """Display a (tabular) description of all available probes in Z3."""
    if in_html_mode():
        even = True
        print('<table border="1" cellpadding="2" cellspacing="0">')
        for p in probes():
            if even:
                print('<tr style="background-color:#CFCFCF">')
                even = False
            else:
                print('<tr>')
                even = True
            print('<td>%s</td><td>%s</td></tr>' % (p, insert_line_breaks(probe_description(p), 40)))
        print('</table>')
    else:
        for p in probes():
            print('%s : %s' % (p, probe_description(p)))

def _probe_nary(f, args, ctx):
    if __debug__:
        _z3_assert(len(args) > 0, "At least one argument expected")
    num = len(args)
    r = _to_probe(args[0], ctx)
    for i in range(num - 1):
        r = Probe(f(ctx.ref(), r.probe, _to_probe(args[i+1], ctx).probe), ctx)
    return r

def _probe_and(args, ctx):
    return _probe_nary(Z3_probe_and, args, ctx)

def _probe_or(args, ctx):
    return _probe_nary(Z3_probe_or, args, ctx)

def FailIf(p, ctx=None):
    """Return a tactic that fails if the probe `p` evaluates to true. Otherwise, it returns the input goal unmodified.

    In the following example, the tactic applies 'simplify' if and only if there are more than 2 constraints in the goal.

    >>> t = OrElse(FailIf(Probe('size') > 2), Tactic('simplify'))
    >>> x, y = Ints('x y')
    >>> g = Goal()
    >>> g.add(x > 0)
    >>> g.add(y > 0)
    >>> t(g)
    [[x > 0, y > 0]]
    >>> g.add(x == y + 1)
    >>> t(g)
    [[Not(x <= 0), Not(y <= 0), x == 1 + y]]
    """
    p = _to_probe(p, ctx)
    return Tactic(Z3_tactic_fail_if(p.ctx.ref(), p.probe), p.ctx)

def When(p, t, ctx=None):
    """Return a tactic that applies tactic `t` only if probe `p` evaluates to true. Otherwise, it returns the input goal unmodified.
    
    >>> t = When(Probe('size') > 2, Tactic('simplify'))
    >>> x, y = Ints('x y')
    >>> g = Goal()
    >>> g.add(x > 0)
    >>> g.add(y > 0)
    >>> t(g)
    [[x > 0, y > 0]]
    >>> g.add(x == y + 1)
    >>> t(g)
    [[Not(x <= 0), Not(y <= 0), x == 1 + y]]
    """
    p = _to_probe(p, ctx)
    t = _to_tactic(t, ctx)
    return Tactic(Z3_tactic_when(t.ctx.ref(), p.probe, t.tactic), t.ctx)

def Cond(p, t1, t2, ctx=None):
    """Return a tactic that applies tactic `t1` to a goal if probe `p` evaluates to true, and `t2` otherwise.
    
    >>> t = Cond(Probe('is-qfnra'), Tactic('qfnra'), Tactic('smt'))
    """
    p = _to_probe(p, ctx)
    t1 = _to_tactic(t1, ctx)
    t2 = _to_tactic(t2, ctx)
    return Tactic(Z3_tactic_cond(t1.ctx.ref(), p.probe, t1.tactic, t2.tactic), t1.ctx)

#########################################
#
# Utils
#
#########################################

def simplify(a, *arguments, **keywords):
    """Simplify the expression `a` using the given options.

    This function has many options. Use `help_simplify` to obtain the complete list.
    
    >>> x = Int('x')
    >>> y = Int('y')
    >>> simplify(x + 1 + y + x + 1)
    2 + 2*x + y
    >>> simplify((x + 1)*(y + 1), som=True)
    1 + x + y + x*y
    >>> simplify(Distinct(x, y, 1), blast_distinct=True)
    And(Not(x == y), Not(x == 1), Not(y == 1))
    >>> simplify(And(x == 0, y == 1), elim_and=True)
    Not(Or(Not(x == 0), Not(y == 1)))
    """
    if __debug__:
        _z3_assert(is_expr(a), "Z3 expression expected")
    if len(arguments) > 0 or len(keywords) > 0:
        p = args2params(arguments, keywords, a.ctx)
        return _to_expr_ref(Z3_simplify_ex(a.ctx_ref(), a.as_ast(), p.params), a.ctx)
    else:
        return _to_expr_ref(Z3_simplify(a.ctx_ref(), a.as_ast()), a.ctx)

def help_simplify():
    """Return a string describing all options available for Z3 `simplify` procedure."""
    print(Z3_simplify_get_help(main_ctx().ref()))

def simplify_param_descrs():
    """Return the set of parameter descriptions for Z3 `simplify` procedure."""
    return ParamDescrsRef(Z3_simplify_get_param_descrs(main_ctx().ref()), main_ctx())

def substitute(t, *m):
    """Apply substitution m on t, m is a list of pairs of the form (from, to). Every occurrence in t of from is replaced with to.
    
    >>> x = Int('x')
    >>> y = Int('y')
    >>> substitute(x + 1, (x, y + 1))
    y + 1 + 1
    >>> f = Function('f', IntSort(), IntSort())
    >>> substitute(f(x) + f(y), (f(x), IntVal(1)), (f(y), IntVal(1)))
    1 + 1
    """
    if isinstance(m, tuple):
        m1 = _get_args(m)
        if isinstance(m1, list):
            m = m1
    if __debug__:
        _z3_assert(is_expr(t), "Z3 expression expected")
        _z3_assert(all([isinstance(p, tuple) and is_expr(p[0]) and is_expr(p[1]) and p[0].sort().eq(p[1].sort()) for p in m]), "Z3 invalid substitution, expression pairs expected.")
    num = len(m)
    _from = (Ast * num)()
    _to   = (Ast * num)()
    for i in range(num):
        _from[i] = m[i][0].as_ast()
        _to[i]   = m[i][1].as_ast()
    return _to_expr_ref(Z3_substitute(t.ctx.ref(), t.as_ast(), num, _from, _to), t.ctx)

def substitute_vars(t, *m):
    """Substitute the free variables in t with the expression in m.
    
    >>> v0 = Var(0, IntSort())
    >>> v1 = Var(1, IntSort())
    >>> x  = Int('x')
    >>> f  = Function('f', IntSort(), IntSort(), IntSort())
    >>> # replace v0 with x+1 and v1 with x
    >>> substitute_vars(f(v0, v1), x + 1, x)
    f(x + 1, x)
    """
    if __debug__:
        _z3_assert(is_expr(t), "Z3 expression expected")
        _z3_assert(all([is_expr(n) for n in m]), "Z3 invalid substitution, list of expressions expected.")
    num = len(m)
    _to   = (Ast * num)()
    for i in range(num):
        _to[i] = m[i].as_ast()
    return _to_expr_ref(Z3_substitute_vars(t.ctx.ref(), t.as_ast(), num, _to), t.ctx)

def Sum(*args):
    """Create the sum of the Z3 expressions. 
    
    >>> a, b, c = Ints('a b c')
    >>> Sum(a, b, c)
    a + b + c
    >>> Sum([a, b, c])
    a + b + c
    >>> A = IntVector('a', 5)
    >>> Sum(A)
    a__0 + a__1 + a__2 + a__3 + a__4
    """
    args  = _get_args(args)
    if __debug__:
        _z3_assert(len(args) > 0, "Non empty list of arguments expected")
    ctx   = _ctx_from_ast_arg_list(args)
    if __debug__:
        _z3_assert(ctx != None, "At least one of the arguments must be a Z3 expression")
    args  = _coerce_expr_list(args, ctx)
    if is_bv(args[0]):
        return _reduce(lambda a, b: a + b, args, 0)
    else:
        _args, sz = _to_ast_array(args)
        return ArithRef(Z3_mk_add(ctx.ref(), sz, _args), ctx)

def Product(*args):
    """Create the product of the Z3 expressions. 
    
    >>> a, b, c = Ints('a b c')
    >>> Product(a, b, c)
    a*b*c
    >>> Product([a, b, c])
    a*b*c
    >>> A = IntVector('a', 5)
    >>> Product(A)
    a__0*a__1*a__2*a__3*a__4
    """
    args  = _get_args(args)
    if __debug__:
        _z3_assert(len(args) > 0, "Non empty list of arguments expected")
    ctx   = _ctx_from_ast_arg_list(args)
    if __debug__:
        _z3_assert(ctx != None, "At least one of the arguments must be a Z3 expression")
    args  = _coerce_expr_list(args, ctx)
    if is_bv(args[0]):
        return _reduce(lambda a, b: a * b, args, 1)
    else:
        _args, sz = _to_ast_array(args)
        return ArithRef(Z3_mk_mul(ctx.ref(), sz, _args), ctx)

def solve(*args, **keywords):
    """Solve the constraints `*args`.
    
    This is a simple function for creating demonstrations. It creates a solver,
    configure it using the options in `keywords`, adds the constraints
    in `args`, and invokes check.
    
    >>> a = Int('a')
    >>> solve(a > 0, a < 2)
    [a = 1]
    """
    s = Solver()
    s.set(**keywords)
    s.add(*args)
    if keywords.get('show', False):
        print(s)
    r = s.check()
    if r == unsat:
        print("no solution")
    elif r == unknown:
        print("failed to solve")
        try:
            print(s.model())
        except Z3Exception:
            return
    else:
        print(s.model())

def solve_using(s, *args, **keywords):
    """Solve the constraints `*args` using solver `s`.
    
    This is a simple function for creating demonstrations. It is similar to `solve`,
    but it uses the given solver `s`.
    It configures solver `s` using the options in `keywords`, adds the constraints
    in `args`, and invokes check.
    """
    if __debug__:
        _z3_assert(isinstance(s, Solver), "Solver object expected")
    s.set(**keywords)
    s.add(*args)
    if keywords.get('show', False):
        print("Problem:")
        print(s)
    r = s.check()
    if r == unsat:
        print("no solution")
    elif r == unknown:
        print("failed to solve")
        try:
            print(s.model())
        except Z3Exception:
            return
    else:
        if keywords.get('show', False):
            print("Solution:")
        print(s.model())

def prove(claim, **keywords):
    """Try to prove the given claim.

    This is a simple function for creating demonstrations.  It tries to prove
    `claim` by showing the negation is unsatisfiable.

    >>> p, q = Bools('p q')
    >>> prove(Not(And(p, q)) == Or(Not(p), Not(q)))
    proved
    """
    if __debug__:
        _z3_assert(is_bool(claim), "Z3 Boolean expression expected")
    s = Solver()
    s.set(**keywords)
    s.add(Not(claim))
    if keywords.get('show', False):
        print(s)
    r = s.check()
    if r == unsat:
        print("proved")
    elif r == unknown:
        print("failed to prove")
        print(s.model())
    else:
        print("counterexample")
        print(s.model())

def _solve_html(*args, **keywords):
    """Version of funcion `solve` used in RiSE4Fun."""
    s = Solver()
    s.set(**keywords)
    s.add(*args)
    if keywords.get('show', False):
        print("<b>Problem:</b>")
        print(s)
    r = s.check()
    if r == unsat:
        print("<b>no solution</b>")
    elif r == unknown:
        print("<b>failed to solve</b>")
        try:
            print(s.model())
        except Z3Exception:
            return
    else:
        if keywords.get('show', False):
            print("<b>Solution:</b>")
        print(s.model())

def _solve_using_html(s, *args, **keywords):
    """Version of funcion `solve_using` used in RiSE4Fun."""
    if __debug__:
        _z3_assert(isinstance(s, Solver), "Solver object expected")
    s.set(**keywords)
    s.add(*args)
    if keywords.get('show', False):
        print("<b>Problem:</b>")
        print(s)
    r = s.check()
    if r == unsat:
        print("<b>no solution</b>")
    elif r == unknown:
        print("<b>failed to solve</b>")
        try:
            print(s.model())
        except Z3Exception:
            return
    else:
        if keywords.get('show', False):
            print("<b>Solution:</b>")
        print(s.model())

def _prove_html(claim, **keywords):
    """Version of funcion `prove` used in RiSE4Fun."""
    if __debug__:
        _z3_assert(is_bool(claim), "Z3 Boolean expression expected")
    s = Solver()
    s.set(**keywords)
    s.add(Not(claim))
    if keywords.get('show', False):
        print(s)
    r = s.check()
    if r == unsat:
        print("<b>proved</b>")
    elif r == unknown:
        print("<b>failed to prove</b>")
        print(s.model())
    else:
        print("<b>counterexample</b>")
        print(s.model())

def _dict2sarray(sorts, ctx):
    sz = len(sorts)
    _names = (Symbol * sz)()
    _sorts = (Sort * sz) ()
    i = 0
    for k in sorts:
        v = sorts[k]
        if __debug__:
            _z3_assert(isinstance(k, str), "String expected")
            _z3_assert(is_sort(v), "Z3 sort expected")
        _names[i] = to_symbol(k, ctx)
        _sorts[i] = v.ast
        i = i + 1
    return sz, _names, _sorts

def _dict2darray(decls, ctx):
    sz = len(decls)
    _names = (Symbol * sz)()
    _decls = (FuncDecl * sz) ()
    i = 0
    for k in decls:
        v = decls[k]
        if __debug__:
            _z3_assert(isinstance(k, str), "String expected")
            _z3_assert(is_func_decl(v) or is_const(v), "Z3 declaration or constant expected")
        _names[i] = to_symbol(k, ctx)
        if is_const(v):
            _decls[i] = v.decl().ast
        else:
            _decls[i] = v.ast
        i = i + 1
    return sz, _names, _decls

def parse_smt2_string(s, sorts={}, decls={}, ctx=None):
    """Parse a string in SMT 2.0 format using the given sorts and decls.
    
    The arguments sorts and decls are Python dictionaries used to initialize
    the symbol table used for the SMT 2.0 parser.

    >>> parse_smt2_string('(declare-const x Int) (assert (> x 0)) (assert (< x 10))')
    And(x > 0, x < 10)
    >>> x, y = Ints('x y')
    >>> f = Function('f', IntSort(), IntSort())
    >>> parse_smt2_string('(assert (> (+ foo (g bar)) 0))', decls={ 'foo' : x, 'bar' : y, 'g' : f})
    x + f(y) > 0
    >>> parse_smt2_string('(declare-const a U) (assert (> a 0))', sorts={ 'U' : IntSort() })
    a > 0
    """
    ctx = _get_ctx(ctx)
    ssz, snames, ssorts = _dict2sarray(sorts, ctx)
    dsz, dnames, ddecls = _dict2darray(decls, ctx)
    return _to_expr_ref(Z3_parse_smtlib2_string(ctx.ref(), s, ssz, snames, ssorts, dsz, dnames, ddecls), ctx)

def parse_smt2_file(f, sorts={}, decls={}, ctx=None):
    """Parse a file in SMT 2.0 format using the given sorts and decls.
    
    This function is similar to parse_smt2_string().
    """
    ctx = _get_ctx(ctx)
    ssz, snames, ssorts = _dict2sarray(sorts, ctx)
    dsz, dnames, ddecls = _dict2darray(decls, ctx)
    return _to_expr_ref(Z3_parse_smtlib2_file(ctx.ref(), f, ssz, snames, ssorts, dsz, dnames, ddecls), ctx)
   
def Interpolant(a,ctx=None):
    """Create an interpolation operator.
    
    The argument is an interpolation pattern (see tree_interpolant). 

    >>> x = Int('x')
    >>> print Interpolant(x>0)
    interp(x > 0)
    """
    ctx = _get_ctx(_ctx_from_ast_arg_list([a], ctx))
    s = BoolSort(ctx)
    a = s.cast(a)
    return BoolRef(Z3_mk_interpolant(ctx.ref(), a.as_ast()), ctx)

def tree_interpolant(pat,p=None,ctx=None):
    """Compute interpolant for a tree of formulas.

    The input is an interpolation pattern over a set of formulas C.
    The pattern pat is a formula combining the formulas in C using
    logical conjunction and the "interp" operator (see Interp). This
    interp operator is logically the identity operator. It marks the
    sub-formulas of the pattern for which interpolants should be
    computed. The interpolant is a map sigma from marked subformulas
    to formulas, such that, for each marked subformula phi of pat
    (where phi sigma is phi with sigma(psi) substituted for each
    subformula psi of phi such that psi in dom(sigma)):

      1) phi sigma implies sigma(phi), and

      2) sigma(phi) is in the common uninterpreted vocabulary between
      the formulas of C occurring in phi and those not occurring in
      phi

      and moreover pat sigma implies false. In the simplest case
      an interpolant for the pattern "(and (interp A) B)" maps A
      to an interpolant for A /\ B. 

      The return value is a vector of formulas representing sigma. This
      vector contains sigma(phi) for each marked subformula of pat, in
      pre-order traversal. This means that subformulas of phi occur before phi
      in the vector. Also, subformulas that occur multiply in pat will
      occur multiply in the result vector.

    If pat is satisfiable, raises an object of class ModelRef
    that represents a model of pat.

    If parameters p are supplied, these are used in creating the
    solver that determines satisfiability.

    >>> x = Int('x')
    >>> y = Int('y')
    >>> print tree_interpolant(And(Interpolant(x < 0), Interpolant(y > 2), x == y))
    [Not(x >= 0), Not(y <= 2)]

    >>> g = And(Interpolant(x<0),x<2)
    >>> try:
    ...     print tree_interpolant(g).sexpr()
    ... except ModelRef as m:
    ...     print m.sexpr()
    (define-fun x () Int
      (- 1))
    """
    f = pat
    ctx = _get_ctx(_ctx_from_ast_arg_list([f], ctx))
    ptr = (AstVectorObj * 1)()
    mptr = (Model * 1)()
    if p == None:
        p = ParamsRef(ctx)
    res = Z3_compute_interpolant(ctx.ref(),f.as_ast(),p.params,ptr,mptr)
    if res == Z3_L_FALSE:
        return AstVector(ptr[0],ctx)
    raise ModelRef(mptr[0], ctx)

def binary_interpolant(a,b,p=None,ctx=None):
    """Compute an interpolant for a binary conjunction.

    If a & b is unsatisfiable, returns an interpolant for a & b.
    This is a formula phi such that

    1) a implies phi
    2) b implies not phi
    3) All the uninterpreted symbols of phi occur in both a and b.

    If a & b is satisfiable, raises an object of class ModelRef
    that represents a model of a &b.

    If parameters p are supplied, these are used in creating the
    solver that determines satisfiability.

    x = Int('x')
    print binary_interpolant(x<0,x>2)
    Not(x >= 0)
    """
    f = And(Interpolant(a),b)
    return tree_interpolant(f,p,ctx)[0]

def sequence_interpolant(v,p=None,ctx=None):
    """Compute interpolant for a sequence of formulas.

    If len(v) == N, and if the conjunction of the formulas in v is
    unsatisfiable, the interpolant is a sequence of formulas w
    such that len(w) = N-1 and v[0] implies w[0] and for i in 0..N-1:

    1) w[i] & v[i+1] implies w[i+1] (or false if i+1 = N)
    2) All uninterpreted symbols in w[i] occur in both v[0]..v[i]
    and v[i+1]..v[n]
    
    Requires len(v) >= 1. 

    If a & b is satisfiable, raises an object of class ModelRef
    that represents a model of a & b.

    If parameters p are supplied, these are used in creating the
    solver that determines satisfiability.

    >>> x = Int('x')
    >>> y = Int('y')
    >>> print sequence_interpolant([x < 0, y == x , y > 2])
    [Not(x >= 0), Not(y >= 0)]
    """
    f = v[0]
    for i in range(1,len(v)):
        f = And(Interpolant(f),v[i])
    return tree_interpolant(f,p,ctx)

#########################################
#
# Floating-Point Arithmetic
#
#########################################

    
# Global default rounding mode
_dflt_rounding_mode = Z3_OP_FPA_RM_TOWARD_ZERO
_dflt_fpsort_ebits = 11
_dflt_fpsort_sbits = 53

def get_default_rounding_mode(ctx=None):
    """Retrieves the global default rounding mode."""
    global _dflt_rounding_mode
    if _dflt_rounding_mode == Z3_OP_FPA_RM_TOWARD_ZERO:
        return RTZ(ctx)
    elif _dflt_rounding_mode == Z3_OP_FPA_RM_TOWARD_NEGATIVE:
        return RTN(ctx)
    elif _dflt_rounding_mode == Z3_OP_FPA_RM_TOWARD_POSITIVE:
        return RTP(ctx)
    elif _dflt_rounding_mode == Z3_OP_FPA_RM_NEAREST_TIES_TO_EVEN:
        return RNE(ctx)
    elif _dflt_rounding_mode == Z3_OP_FPA_RM_NEAREST_TIES_TO_AWAY:
        return RNA(ctx)

def set_default_rounding_mode(rm, ctx=None):
    global _dflt_rounding_mode
    if is_fprm_value(rm):
        _dflt_rounding_mode = rm.decl().kind()
    else:
        _z3_assert(_dflt_rounding_mode == Z3_OP_FPA_RM_TOWARD_ZERO or
                   _dflt_rounding_mode == Z3_OP_FPA_RM_TOWARD_NEGATIVE or
                   _dflt_rounding_mode == Z3_OP_FPA_RM_TOWARD_POSITIVE or
                   _dflt_rounding_mode == Z3_OP_FPA_RM_NEAREST_TIES_TO_EVEN or
                   _dflt_rounding_mode == Z3_OP_FPA_RM_NEAREST_TIES_TO_AWAY,
                   "illegal rounding mode")
        _dflt_rounding_mode = rm

def get_default_fp_sort(ctx=None):
    return FPSort(_dflt_fpsort_ebits, _dflt_fpsort_sbits, ctx)

def set_default_fp_sort(ebits, sbits, ctx=None):
    global _dflt_fpsort_ebits
    global _dflt_fpsort_sbits
    _dflt_fpsort_ebits = ebits
    _dflt_fpsort_sbits = sbits

def _dflt_rm(ctx=None):
    return get_default_rounding_mode(ctx)

def _dflt_fps(ctx=None):
    return get_default_fp_sort(ctx)

### FP Sorts
    
class FPSortRef(SortRef):
    """Floating-point sort."""

    def ebits(self):
       """Retrieves the number of bits reserved for the exponent in the FloatingPoint sort `self`.
       >>> b = FPSort(8, 24)
       >>> b.ebits()
       8
       """
       return int(Z3_fpa_get_ebits(self.ctx_ref(), self.ast))

    def sbits(self):
       """Retrieves the number of bits reserved for the exponent in the FloatingPoint sort `self`.
       >>> b = FPSort(8, 24)
       >>> b.sbits()
       24
       """
       return int(Z3_fpa_get_sbits(self.ctx_ref(), self.ast))

    def cast(self, val):
        """Try to cast `val` as a Floating-point expression

        >>> b = FPSort(8, 24)
        >>> b.cast(1.0)
        1
        >>> b.cast(1.0).sexpr()
        '(fp #b0 #x7f #b00000000000000000000000)'
        """
        if is_expr(val):
            if __debug__:
                _z3_assert(self.ctx == val.ctx, "Context mismatch")
            return val
        else:
            return FPVal(val, None, self, self.ctx)


def Float16(ctx=None):
    """Floating-point 16-bit (half) sort."""
    ctx = _get_ctx(ctx)
    return FPSortRef(Z3_mk_fpa_sort_16(ctx.ref()), ctx)

def FloatHalf(ctx=None):
    """Floating-point 16-bit (half) sort."""
    ctx = _get_ctx(ctx)
    return FPSortRef(Z3_mk_fpa_sort_half(ctx.ref()), ctx)

def Float32(ctx=None):
    """Floating-point 32-bit (single) sort."""
    ctx = _get_ctx(ctx)
    return FPSortRef(Z3_mk_fpa_sort_32(ctx.ref()), ctx)

def FloatSingle(ctx=None):
    """Floating-point 32-bit (single) sort."""
    ctx = _get_ctx(ctx)
    return FPSortRef(Z3_mk_fpa_sort_single(ctx.ref()), ctx)

def Float64(ctx=None):
    """Floating-point 64-bit (double) sort."""
    ctx = _get_ctx(ctx)
    return FPSortRef(Z3_mk_fpa_sort_64(ctx.ref()), ctx)

def FloatSingle(ctx=None):
    """Floating-point 64-bit (double) sort."""
    ctx = _get_ctx(ctx)
    return FPSortRef(Z3_mk_fpa_sort_double(ctx.ref()), ctx)

def Float128(ctx=None):
    """Floating-point 128-bit (quadruple) sort."""
    ctx = _get_ctx(ctx)
    return FPSortRef(Z3_mk_fpa_sort_128(ctx.ref()), ctx)

def FloatSingle(ctx=None):
    """Floating-point 128-bit (quadruple) sort."""
    ctx = _get_ctx(ctx)
    return FPSortRef(Z3_mk_fpa_sort_quadruple(ctx.ref()), ctx)

class FPRMSortRef(SortRef):
    """"Floating-point rounding mode sort."""


def is_fp_sort(s):
    """Return True if `s` is a Z3 floating-point sort.

    >>> is_fp_sort(FPSort(8, 24))
    True
    >>> is_fp_sort(IntSort())
    False
    """
    return isinstance(s, FPSortRef)

def is_fprm_sort(s):
    """Return True if `s` is a Z3 floating-point rounding mode sort.

    >>> is_fprm_sort(FPSort(8, 24))
    False
    >>> is_fprm_sort(RNE().sort())
    True
    """
    return isinstance(s, FPRMSortRef)

### FP Expressions
    
class FPRef(ExprRef):
    """Floating-point expressions."""
        
    def sort(self):
        """Return the sort of the floating-point expression `self`.

        >>> x = FP('1.0', FPSort(8, 24))
        >>> x.sort()
        FPSort(8, 24)
        >>> x.sort() == FPSort(8, 24)
        True
        """
        return FPSortRef(Z3_get_sort(self.ctx_ref(), self.as_ast()), self.ctx)

    def ebits(self):
       """Retrieves the number of bits reserved for the exponent in the FloatingPoint expression `self`.
       >>> b = FPSort(8, 24)
       >>> b.ebits()
       8
       """
       return self.sort().ebits();

    def sbits(self):
       """Retrieves the number of bits reserved for the exponent in the FloatingPoint expression `self`.
       >>> b = FPSort(8, 24)
       >>> b.sbits()
       24
       """
       return self.sort().sbits();

    def as_string(self):
        """Return a Z3 floating point expression as a Python string."""
        return Z3_ast_to_string(self.ctx_ref(), self.as_ast())

    def __le__(self, other):
        return fpLEQ(self, other)

    def __lt__(self, other):
        return fpLEQ(self, other)

    def __ge__(self, other):
        return fpGEQ(self, other)
    
    def __gt__(self, other):
        return fpGT(self, other)

    def __ne__(self, other):
        return fpNEQ(self, other)


    def __add__(self, other):
        """Create the Z3 expression `self + other`.
        
        >>> x = FP('x', FPSort(8, 24))
        >>> y = FP('y', FPSort(8, 24))
        >>> x + y
        x + y
        >>> (x + y).sort()
        FPSort(8, 24)
        """
        a, b = z3._coerce_exprs(self, other)
        return fpAdd(_dflt_rm(), self, other)

    def __radd__(self, other):
        """Create the Z3 expression `other + self`.
        
        >>> x = FP('x', FPSort(8, 24))
        >>> 10 + x
        1.25*(2**3) + x
        """
        a, b = _coerce_exprs(self, other)
        return fpAdd(_dflt_rm(), other, self)

    def __sub__(self, other):
        """Create the Z3 expression `self - other`.
        
        >>> x = FP('x', FPSort(8, 24))
        >>> y = FP('y', FPSort(8, 24))
        >>> x - y
        x - y
        >>> (x - y).sort()
        FPSort(8, 24)
        """
        a, b = z3._coerce_exprs(self, other)
        return fpSub(_dflt_rm(), self, other)

    def __rsub__(self, other):
        """Create the Z3 expression `other - self`.
        
        >>> x = FP('x', FPSort(8, 24))
        >>> 10 - x
        1.25*(2**3) - x
        """
        a, b = _coerce_exprs(self, other)
        return fpSub(_dflt_rm(), other, self)

    def __mul__(self, other):
        """Create the Z3 expression `self * other`.
        
        >>> x = FP('x', FPSort(8, 24))
        >>> y = FP('y', FPSort(8, 24))
        >>> x * y
        x * y
        >>> (x * y).sort()
        FPSort(8, 24)
        >>> 10 * y
        1.25*(2**3) * y
        """
        a, b = z3._coerce_exprs(self, other)
        return fpMul(_dflt_rm(), self, other)

    def __rmul__(self, other):
        """Create the Z3 expression `other * self`.
        
        >>> x = FP('x', FPSort(8, 24))
        >>> y = FP('y', FPSort(8, 24))
        >>> x * y
        x * y
        >>> x * 10
        x * 1.25*(2**3)
        """
        a, b = _coerce_exprs(self, other)
        return fpMul(_dflt_rm(), other, self)

    def __pos__(self):
        """Create the Z3 expression `+self`."""
        return self
    
    def __neg__(self):
        """Create the Z3 expression `-self`."""
        return FPRef(fpNeg(self))

    def __truediv__(self, other):
        """Create the Z3 expression division `self / other`."""
        return self.__div__(other)

    def __rtruediv__(self, other):
        """Create the Z3 expression division `other / self`."""
        return self.__rdiv__(other)

    def __mod__(self, other):
        """Create the Z3 expression mod `self % other`."""
        return fpRem(self, other)

    def __rmod__(self, other):
        """Create the Z3 expression mod `other % self`."""
        return fpRem(other, self)

class FPRMRef(ExprRef):
    """Floating-point rounding mode expressions"""

    def as_string(self):
        """Return a Z3 floating point expression as a Python string."""
        return Z3_ast_to_string(self.ctx_ref(), self.as_ast())

  
def RoundNearestTiesToEven(ctx=None):
    ctx = _get_ctx(ctx)
    return FPRMRef(Z3_mk_fpa_round_nearest_ties_to_even(ctx.ref()), ctx)

def RNE (ctx=None):
    ctx = _get_ctx(ctx)
    return FPRMRef(Z3_mk_fpa_round_nearest_ties_to_even(ctx.ref()), ctx)

def RoundNearestTiesToAway(ctx=None):
    ctx = _get_ctx(ctx)
    return FPRMRef(Z3_mk_fpa_round_nearest_ties_to_away(ctx.ref()), ctx)

def RNA (ctx=None):
    ctx = _get_ctx(ctx)
    return FPRMRef(Z3_mk_fpa_round_nearest_ties_to_away(ctx.ref()), ctx)

def RoundTowardPositive(ctx=None):
    ctx = _get_ctx(ctx)
    return FPRMRef(Z3_mk_fpa_round_toward_positive(ctx.ref()), ctx)

def RTP(ctx=None):
    ctx = _get_ctx(ctx)
    return FPRMRef(Z3_mk_fpa_round_toward_positive(ctx.ref()), ctx)

def RoundTowardNegative(ctx=None):
    ctx = _get_ctx(ctx)
    return FPRMRef(Z3_mk_fpa_round_toward_negative(ctx.ref()), ctx)

def RTN(ctx=None):
    ctx = _get_ctx(ctx)
    return FPRMRef(Z3_mk_fpa_round_toward_negative(ctx.ref()), ctx)

def RoundTowardZero(ctx=None):
    ctx = _get_ctx(ctx)
    return FPRMRef(Z3_mk_fpa_round_toward_zero(ctx.ref()), ctx)

def RTZ(ctx=None):
    ctx = _get_ctx(ctx)
    return FPRMRef(Z3_mk_fpa_round_toward_zero(ctx.ref()), ctx)

def is_fprm(a):
    """Return `True` if `a` is a Z3 floating-point rounding mode expression.

    >>> rm = RNE()
    >>> is_fprm(rm)
    True
    >>> rm = 1.0
    >>> is_fprm(rm)
    False
    """
    return isinstance(a, FPRMRef)

def is_fprm_value(a):
    """Return `True` if `a` is a Z3 floating-point rounding mode numeral value."""
    return is_fprm(a) and _is_numeral(a.ctx, a.ast)
    
### FP Numerals

class FPNumRef(FPRef):
    def isNaN(self):
        return self.decl().kind() == Z3_OP_FPA_NAN
    
    def isInf(self):
        return self.decl().kind() == Z3_OP_FPA_PLUS_INF or self.decl().kind() == Z3_OP_FPA_MINUS_INF

    def isZero(self):
        return self.decl().kind() == Z3_OP_FPA_PLUS_ZERO or self.decl().kind() == Z3_OP_FPA_MINUS_ZERO

    def isNegative(self):
        k = self.decl().kind()
        return (self.num_args() == 0 and (k == Z3_OP_FPA_MINUS_INF or k == Z3_OP_FPA_MINUS_ZERO)) or (self.sign() == True)

    """
    The sign of the numeral

    >>> x = FPNumRef(+1.0, FPSort(8, 24))
    >>> x.sign()
    False
    >>> x = FPNumRef(-1.0, FPSort(8, 24))
    >>> x.sign()
    True
    """
    def sign(self):
        l = (ctypes.c_int)()
        if Z3_fpa_get_numeral_sign(self.ctx.ref(), self.as_ast(), byref(l)) == False:
            raise Z3Exception("error retrieving the sign of a numeral.")
        return l.value != 0
    
    """
    The significand of the numeral

    >>> x = FPNumRef(2.5, FPSort(8, 24))
    1.25
    """
    def significand(self):
        return Z3_fpa_get_numeral_significand_string(self.ctx.ref(), self.as_ast())

    """
    The exponent of the numeral

    >>> x = FPNumRef(2.5, FPSort(8, 24))
    >>> 
    1
    """
    def exponent(self):
        return Z3_fpa_get_numeral_exponent_string(self.ctx.ref(), self.as_ast())

    """
    The exponent of the numeral as a long

    >>> x = FPNumRef(2.5, FPSort(8, 24))
    1
    """
    def exponent_as_long(self):
        ptr = (ctypes.c_longlong * 1)()
        if not Z3_fpa_get_numeral_exponent_int64(self.ctx.ref(), self.as_ast(), ptr):
            raise Z3Exception("error retrieving the exponent of a numeral.") 
        return ptr[0]
    
    """
    The string representation of the numeral

    >>> x = FPNumRef(20, FPSort(8, 24))
    1.25*(2**4)
    """
    def as_string(self):
        s = Z3_fpa_get_numeral_string(self.ctx.ref(), self.as_ast())
        return ("FPVal(%s, %s)" % (s, FPSortRef(self.sort()).as_string()))


def _to_fpnum(num, ctx=None):
    if isinstance(num, FPNum):
        return num
    else:
        return FPNum(num, ctx)

def is_fp(a):
    """Return `True` if `a` is a Z3 floating-point expression.
    
    >>> b = FP('b', FPSort(8, 24))
    >>> is_fp(b)
    True
    >>> is_fp(b + 1.0)
    True
    >>> is_fp(Int('x'))
    False
    """
    return isinstance(a, FPRef)

def is_fp_value(a):
    """Return `True` if `a` is a Z3 floating-point numeral value.

    >>> b = FP('b', FPSort(8, 24))
    >>> is_fp_value(b)
    False
    >>> b = FPVal(1.0, FPSort(8, 24))
    >>> b
    1
    >>> is_fp_value(b)
    True
    """
    return is_fp(a) and _is_numeral(a.ctx, a.ast)

def FPSort(ebits, sbits, ctx=None):
    """Return a Z3 floating-point sort of the given sizes. If `ctx=None`, then the global context is used.

    >>> Single = FPSort(8, 24)
    >>> Double = FPSort(11, 53)
    >>> Single
    FPSort(8, 24)
    >>> x = Const('x', Single)
    >>> eq(x, FP('x', FPSort(8, 24)))
    True
    """
    ctx = z3._get_ctx(ctx)
    return FPSortRef(Z3_mk_fpa_sort(ctx.ref(), ebits, sbits), ctx)

def _to_float_str(val):
    if isinstance(val, float):
        return str(val)
    elif isinstance(val, bool):
        if val:
            return "1.0"
        else:
            return "0.0"
    elif _is_int(val):
        return str(val)
    elif isinstance(val, str):
        return val
    if __debug__:
        _z3_assert(False, "Python value cannot be used as a double")

def fpNaN(s):
    _z3_assert(isinstance(s, FPSortRef), "sort mismatch")
    return FPNumRef(Z3_mk_fpa_nan(s.ctx_ref(), s.ast), s.ctx)

def fpPlusInfinity(s):
    _z3_assert(isinstance(s, FPSortRef), "sort mismatch")
    return FPNumRef(Z3_mk_fpa_inf(s.ctx_ref(), s.ast, False), s.ctx)

def fpMinusInfinity(s):
    _z3_assert(isinstance(s, FPSortRef), "sort mismatch")
    return FPNumRef(Z3_mk_fpa_inf(s.ctx_ref(), s.ast, True), s.ctx)

def fpInfinity(s, negative):
    _z3_assert(isinstance(s, FPSortRef), "sort mismatch")
    _z3_assert(isinstance(negative, bool), "expected Boolean flag")
    return FPNumRef(Z3_mk_fpa_inf(s.ctx_ref(), s.ast, negative), s.ctx)

def fpPlusZero(s):
    _z3_assert(isinstance(s, FPSortRef), "sort mismatch")
    return FPNumRef(Z3_mk_fpa_zero(s.ctx_ref(), s.ast, False), s.ctx)

def fpMinusZero(s):
    _z3_assert(isinstance(s, FPSortRef), "sort mismatch")
    return FPNumRef(Z3_mk_fpa_zero(s.ctx_ref(), s.ast, True), s.ctx)

def fpZero(s, negative):
    _z3_assert(isinstance(s, FPSortRef), "sort mismatch")
    _z3_assert(isinstance(negative, bool), "expected Boolean flag")
    return FPNumRef(Z3_mk_fpa_zero(s.ctx_ref(), s.ast, negative), s.ctx)

def FPVal(sig, exp=None, fps=None, ctx=None):
    """Return a floating-point value of value `val` and sort `fps`. If `ctx=None`, then the global context is used.
    
    >>> v = FPVal(20.0, FPSort(8, 24))
    >>> v
    1.25*(2**4)
    >>> print("0x%.8x" % v.exponent_as_long())
    0x00000004
    >>> v = FPVal(2.25, FPSort(8, 24))
    >>> v
    1.125*(2**1)
    >>> v = FPVal(-2.25, FPSort(8, 24))
    >>> v
    -1.125*(2**1)
    """
    ctx = _get_ctx(ctx)
    if is_fp_sort(exp):
        fps = exp
        exp = None
    elif fps == None:
        fps = _dflt_fps(ctx)
    _z3_assert(is_fp_sort(fps), "sort mismatch")
    if exp == None:
        exp = 0    
    val = _to_float_str(sig)
    val = val + 'p'
    val = val + _to_int_str(exp)
    return FPNumRef(Z3_mk_numeral(ctx.ref(), val, fps.ast), ctx)
        
def FP(name, fpsort, ctx=None):
    """Return a floating-point constant named `name`. 
    `fpsort` is the floating-point sort.
    If `ctx=None`, then the global context is used.

    >>> x  = FP('x', FPSort(8, 24))
    >>> is_fp(x)
    True
    >>> x.ebits()
    8
    >>> x.sort()
    FPSort(8, 24)
    >>> word = FPSort(8, 24)
    >>> x2 = FP('x', word)
    >>> eq(x, x2)
    True
    """ 
    ctx = fpsort.ctx
    return FPRef(Z3_mk_const(ctx.ref(), to_symbol(name, ctx), fpsort.ast), ctx)

def FPs(names, fpsort, ctx=None):
    """Return an array of floating-point constants.
    
    >>> x, y, z = BitVecs('x y z', 16)
    >>> x.size()
    16
    >>> x.sort()
    BitVec(16)
    >>> Sum(x, y, z)
    0 + x + y + z
    >>> Product(x, y, z)
    1*x*y*z
    >>> simplify(Product(x, y, z))
    x*y*z
    """
    ctx = z3._get_ctx(ctx)
    if isinstance(names, str):
        names = names.split(" ")
    return [FP(name, fpsort, ctx) for name in names]

def fpAbs(a):
    """Create a Z3 floating-point absolute value expression.

    >>> s = FPSort(8, 24)
    >>> rm = RNE()
    >>> x = FPVal(1.0, s)
    >>> fpAbs(x)
    fpAbs(1)
    >>> y = FPVal(-20.0, s)
    >>> y
    -1.25*(2**4)
    >>> fpAbs(y)
    fpAbs(-1.25*(2**4))
    >>> fpAbs(-1.25*(2**4))
    fpAbs(-1.25*(2**4))
    >>> fpAbs(x).sort()
    FPSort(8, 24)
    """
    ctx = None
    if not is_expr(a):
        ctx =_get_ctx(ctx)
        s = get_default_fp_sort(ctx)
        a = FPVal(a, s)
    else:
        ctx = a.ctx
    if __debug__:     
        _z3_assert(is_fp(a), "First argument must be Z3 floating-point expression")
    return FPRef(Z3_mk_fpa_abs(a.ctx_ref(), a.as_ast()), a.ctx)

def fpNeg(a):
    """Create a Z3 floating-point addition expression.

    >>> s = FPSort(8, 24)
    >>> rm = RNE()
    >>> x = FP('x', s)
    >>> fpNeg(x)
    -x
    >>> fpNeg(x).sort()
    FPSort(8, 24)
    """
    ctx = None
    if not is_expr(a):
        ctx =_get_ctx(ctx)
        s = get_default_fp_sort(ctx)
        a = FPVal(a, s)
    else:
        ctx = a.ctx
    if __debug__:        
        _z3_assert(is_fp(a), "First argument must be Z3 floating-point expression")
    return FPRef(Z3_mk_fpa_neg(a.ctx_ref(), a.as_ast()), a.ctx)

def fpAdd(rm, a, b):
    """Create a Z3 floating-point addition expression.

    >>> s = FPSort(8, 24)
    >>> rm = RNE()
    >>> x = FP('x', s)
    >>> y = FP('y', s)
    >>> fpAdd(rm, x, y)
    fpAdd(RNE(), x, y)
    >>> fpAdd(rm, x, y).sort()
    FPSort(8, 24)
    """
    if __debug__:
        _z3_assert(is_fprm(rm), "First argument must be a Z3 floating-point rounding mode expression")
        _z3_assert(is_fp(a) or is_fp(b), "Second or third argument must be a Z3 floating-point expression")
    a, b = _coerce_exprs(a, b)
    return FPRef(Z3_mk_fpa_add(rm.ctx_ref(), rm.as_ast(), a.as_ast(), b.as_ast()), rm.ctx)

def fpSub(rm, a, b):
    """Create a Z3 floating-point subtraction expression.

    >>> s = FPSort(8, 24)
    >>> rm = RNE()
    >>> x = FP('x', s)
    >>> y = FP('y', s)
    >>> fpSub(rm, x, y)
    fpSub(RNE(), x, y)
    >>> fpSub(rm, x, y).sort()
    FPSort(8, 24)
    """
    if __debug__:
        _z3_assert(is_fprm(rm), "First argument must be a Z3 floating-point rounding mode expression")
        _z3_assert(is_fp(a) or is_fp(b), "Second or third argument must be a Z3 floating-point expression")
    a, b = _coerce_exprs(a, b)
    return FPRef(Z3_mk_fpa_sub(rm.ctx_ref(), rm.as_ast(), a.as_ast(), b.as_ast()), rm.ctx)

def fpMul(rm, a, b):
    """Create a Z3 floating-point multiplication expression.

    >>> s = FPSort(8, 24)
    >>> rm = RNE()
    >>> x = FP('x', s)
    >>> y = FP('y', s)
    >>> fpMul(rm, x, y)
    fpMul(RNE(), x, y)
    >>> fpMul(rm, x, y).sort()
    FPSort(8, 24)
    """
    if __debug__:
        _z3_assert(is_fprm(rm), "First argument must be a Z3 floating-point rounding mode expression")
        _z3_assert(is_fp(a) or is_fp(b), "Second or third argument must be a Z3 floating-point expression")
    a, b = _coerce_exprs(a, b)
    return FPRef(Z3_mk_fpa_mul(rm.ctx_ref(), rm.as_ast(), a.as_ast(), b.as_ast()), rm.ctx)

def fpDiv(rm, a, b):
    """Create a Z3 floating-point divison expression.

    >>> s = FPSort(8, 24)
    >>> rm = RNE()
    >>> x = FP('x', s)
    >>> y = FP('y', s)
    >>> fpDiv(rm, x, y)
    fpDiv(RNE(), x, y)
    >>> fpDiv(rm, x, y).sort()
    FPSort(8, 24)
    """
    if __debug__:
        _z3_assert(is_fprm(rm), "First argument must be a Z3 floating-point rounding mode expression")
        _z3_assert(is_fp(a) or is_fp(b), "Second or third argument must be a Z3 floating-point expression")
    a, b = _coerce_exprs(a, b)
    return FPRef(Z3_mk_fpa_div(rm.ctx_ref(), rm.as_ast(), a.as_ast(), b.as_ast()), rm.ctx)

def fpRem(a, b):
    """Create a Z3 floating-point remainder expression.

    >>> s = FPSort(8, 24)
    >>> x = FP('x', s)
    >>> y = FP('y', s)
    >>> fpRem(x, y)
    fpRem(x, y)
    >>> fpRem(x, y).sort()
    FPSort(8, 24)
    """
    if __debug__:        
        _z3_assert(is_fp(a) or is_fp(b), "Second or third argument must be a Z3 floating-point expression")
    a, b = _coerce_exprs(a, b)
    return FPRef(Z3_mk_fpa_rem(a.ctx_ref(), a.as_ast(), b.as_ast()), a.ctx)

def fpMin(a, b):
    """Create a Z3 floating-point minimium expression.

    >>> s = FPSort(8, 24)
    >>> rm = RNE()
    >>> x = FP('x', s)
    >>> y = FP('y', s)
    >>> fpMin(x, y)
    fpMin(x, y)
    >>> fpMin(x, y).sort()
    FPSort(8, 24)
    """
    if __debug__:        
        _z3_assert(is_fp(a) or is_fp(b), "Second or third argument must be a Z3 floating-point expression")
    a, b = _coerce_exprs(a, b)
    return FPRef(Z3_mk_fpa_min(a.ctx_ref(), a.as_ast(), b.as_ast()), a.ctx)

def fpMax(a, b):
    """Create a Z3 floating-point maximum expression.

    >>> s = FPSort(8, 24)
    >>> rm = RNE()
    >>> x = FP('x', s)
    >>> y = FP('y', s)
    >>> fpMax(x, y)
    fpMax(x, y)
    >>> fpMax(x, y).sort()
    FPSort(8, 24)
    """
    if __debug__:        
        _z3_assert(is_fp(a) or is_fp(b), "Second or third argument must be a Z3 floating-point expression")
    a, b = _coerce_exprs(a, b)
    return FPRef(Z3_mk_fpa_max(a.ctx_ref(), a.as_ast(), b.as_ast()), a.ctx)

def fpFMA(rm, a, b, c):
    """Create a Z3 floating-point fused multiply-add expression.
    """
    if __debug__:
        _z3_assert(is_fprm(rm), "First argument must be a Z3 floating-point rounding mode expression")
        _z3_assert(is_fp(a) or is_fp(b) or is_fp(c), "Second, third, or fourth argument must be a Z3 floating-point expression")
    a, b, c = _coerce_expr_list([a, b, c])
    return FPRef(Z3_mk_fpa_fma(rm.ctx_ref(), rm.as_ast(), a.as_ast(), b.as_ast(), c.as_ast()), rm.ctx)    

def fpSqrt(rm, a):
    """Create a Z3 floating-point square root expression.
    """
    ctx = None
    if not is_expr(a):
        ctx =_get_ctx(ctx)
        s = get_default_fp_sort(ctx)
        a = FPVal(a, s)
    else:
        ctx = a.ctx
    if __debug__:
        _z3_assert(is_fprm(rm), "First argument must be a Z3 floating-point rounding mode expression")
        _z3_assert(is_fp(a), "Second argument must be a Z3 floating-point expressions")
    return FPRef(Z3_mk_fpa_sqrt(rm.ctx_ref(), rm.as_ast(), a.as_ast()), rm.ctx)    

def fpRoundToIntegral(rm, a):
    """Create a Z3 floating-point roundToIntegral expression.
    """
    ctx = None
    if not is_expr(a):
        ctx =_get_ctx(ctx)
        s = get_default_fp_sort(ctx)
        a = FPVal(a, s)
    else:
        ctx = a.ctx
    if __debug__:
        _z3_assert(is_fprm(rm), "First argument must be a Z3 floating-point rounding mode expression")
        _z3_assert(is_fp(a), "Second argument must be a Z3 floating-point expressions")
    return FPRef(Z3_mk_fpa_round_to_integral(rm.ctx_ref(), rm.as_ast(), a.as_ast()), rm.ctx)    

def fpIsNaN(a):
    """Create a Z3 floating-point isNaN expression.
    """
    if __debug__:        
        _z3_assert(is_fp(a), "Argument must be Z3 floating-point expressions")
    return FPRef(Z3_mk_fpa_is_nan(a.ctx_ref(), a.as_ast()), a.ctx) 

def fpIsInfinite(a):
    """Create a Z3 floating-point isNaN expression.
    """
    if __debug__:        
        _z3_assert(is_fp(a), "Argument must be Z3 floating-point expressions")
    return FPRef(Z3_mk_fpa_is_infinite(a.ctx_ref(), a.as_ast()), a.ctx) 

def fpIsZero(a):
    """Create a Z3 floating-point isNaN expression.
    """
    if __debug__:        
        _z3_assert(is_fp(a), "Argument must be Z3 floating-point expressions")
    return FPRef(Z3_mk_fpa_is_zero(a.ctx_ref(), a.as_ast()), a.ctx) 

def fpIsNormal(a):
    """Create a Z3 floating-point isNaN expression.
    """
    if __debug__:        
        _z3_assert(is_fp(a), "Argument must be Z3 floating-point expressions")
    return FPRef(Z3_mk_fpa_is_normal(a.ctx_ref(), a.as_ast()), a.ctx) 

def fpIsSubnormal(a):
    """Create a Z3 floating-point isNaN expression.
    """
    if __debug__:        
        _z3_assert(is_fp(a), "Argument must be Z3 floating-point expressions")
    return FPRef(Z3_mk_fpa_is_subnormal(a.ctx_ref(), a.as_ast()), a.ctx) 

def fpIsNegative(a):
    """Create a Z3 floating-point isNaN expression.
    """
    if __debug__:        
        _z3_assert(is_fp(a), "Argument must be Z3 floating-point expressions")
    return FPRef(Z3_mk_fpa_is_negative(a.ctx_ref(), a.as_ast()), a.ctx) 

def fpIsPositive(a):
    """Create a Z3 floating-point isNaN expression.
    """
    if __debug__:        
        _z3_assert(is_fp(a), "Argument must be Z3 floating-point expressions")
    return FPRef(Z3_mk_fpa_is_positive(a.ctx_ref(), a.as_ast()), a.ctx) 
    
def _check_fp_args(a, b):
    if __debug__:
        _z3_assert(is_fp(a) or is_fp(b), "At least one of the arguments must be a Z3 floating-point expression")

def fpLT(a, b):
    """Create the Z3 floating-point expression `other <= self`.
    
    >>> x, y = FPs('x y', FPSort(8, 24))
    >>> fpLT(x, y)
    x < y
    >>> (x <= y).sexpr()
    '(fp.leq x y)'
    """
    _check_fp_args(a, b)
    a, b = _coerce_exprs(a, b)
    return BoolRef(Z3_mk_fpa_lt(a.ctx_ref(), a.as_ast(), b.as_ast()), a.ctx)

def fpLEQ(a, b):
    """Create the Z3 floating-point expression `other <= self`.
    
    >>> x, y = FPs('x y', FPSort(8, 24))
    >>> fpLEQ(x, y)
    x <= y
    >>> (x <= y).sexpr()
    '(fp.leq x y)'
    """
    _check_fp_args(a, b)
    a, b = _coerce_exprs(a, b)
    return BoolRef(Z3_mk_fpa_leq(a.ctx_ref(), a.as_ast(), b.as_ast()), a.ctx)

def fpGT(a, b):
    """Create the Z3 floating-point expression `other <= self`.
    
    >>> x, y = FPs('x y', FPSort(8, 24))
    >>> fpGT(x, y)
    x > y
    >>> (x > y).sexpr()
    '(fp.gt x y)'
    """
    _check_fp_args(a, b)
    a, b = _coerce_exprs(a, b)
    return BoolRef(Z3_mk_fpa_gt(a.ctx_ref(), a.as_ast(), b.as_ast()), a.ctx)


def fpGEQ(a, b):
    """Create the Z3 floating-point expression `other <= self`.
    
    >>> x, y = FPs('x y', FPSort(8, 24))
    >>> x + y
    x + y
    >>> fpGEQ(x, y)
    x >= y
    >>> (x >= y).sexpr()
    '(fp.geq x y)'
    """
    _check_fp_args(a, b)
    a, b = _coerce_exprs(a, b)
    return BoolRef(Z3_mk_fpa_geq(a.ctx_ref(), a.as_ast(), b.as_ast()), a.ctx)

def fpEQ(a, b):
    """Create the Z3 floating-point expression `other <= self`.
    
    >>> x, y = FPs('x y', FPSort(8, 24))
    >>> fpEQ(x, y)
    fpEQ(x, y)
    >>> fpEQ(x, y).sexpr()
    '(fp.eq x y)'
    """
    _check_fp_args(a, b)
    a, b = _coerce_exprs(a, b)
    return BoolRef(Z3_mk_fpa_eq(a.ctx_ref(), a.as_ast(), b.as_ast()), a.ctx)

def fpNEQ(a, b):
    """Create the Z3 floating-point expression `other <= self`.
    
    >>> x, y = FPs('x y', FPSort(8, 24))
    >>> fpNEQ(x, y)
    Not(fpEQ(x, y))
    >>> (x != y).sexpr()
    '(not (fp.eq x y))'
    """
    _check_fp_args(a, b)
    a, b = _coerce_exprs(a, b)
    return Not(BoolRef(Z3_mk_fpa_eq(a.ctx_ref(), a.as_ast(), b.as_ast()), a.ctx), a.ctx)



def fpFP(sgn, exp, sig):
    """Create the Z3 floating-point value `fpFP(sgn, sig, exp)` from the three bit-vectorssgn, sig, and exp."""    
    _z3_assert(is_bv(sgn) and is_bv(exp) and is_bv(sig), "sort mismatch")
    _z3_assert(sgn.sort().size() == 1, "sort mismatch")
    return FPRef(Z3_mk_fpa_fp(sgn.ctx_ref(), sgn.ast, exp.ast, sig.ast), sgn.ctx)
    

def fpToFP(a1, a2=None, a3=None):
    """Create a Z3 floating-point conversion expression from other terms."""
    if is_bv(a1) and is_fp_sort(a2):
        return FPRef(Z3_mk_fpa_to_fp_bv(a1.ctx_ref(), a1.ast, a2.ast), a1.ctx)
    elif is_fprm(a1) and is_fp(a2) and is_fp_sort(a3):
        return FPRef(Z3_mk_fpa_to_fp_float(a1.ctx_ref(), a1.ast, a2.ast, a3.ast), a1.ctx)
    elif is_fprm(a1) and is_real(a2) and is_fp_sort(a3):
        return FPRef(Z3_mk_fpa_to_fp_real(a1.ctx_ref(), a1.ast, a2.ast, a3.ast), a1.ctx)
    elif is_fprm(a1) and is_bv(a2) and is_fp_sort(a3):
        return FPRef(Z3_mk_fpa_to_fp_signed(a1.ctx_ref(), a1.ast, a2.ast, a3.ast), a1.ctx)
    else:
        raise Z3Exception("Unsupported combination of arguments for conversion to floating-point term.")

def fpToFPUnsigned(rm, x, s):
    """Create a Z3 floating-point conversion expression, from unsigned bit-vector to floating-point expression."""
    if __debug__:
        _z3_assert(is_fprm(rm), "First argument must be a Z3 floating-point rounding mode expression")
        _z3_assert(is_bv(x), "Second argument must be a Z3 bit-vector expression")
        _z3_assert(is_fp_sort(s), "Third argument must be Z3 floating-point sort")
    return FPRef(Z3_mk_fpa_to_fp_unsigned(rm.ctx_ref(), rm.ast, x.ast, s.ast), rm.ctx)

def fpToSBV(rm, x, s):
    """Create a Z3 floating-point conversion expression, from floating-point expression to signed bit-vector."""
    if __debug__:
        _z3_assert(is_fprm(rm), "First argument must be a Z3 floating-point rounding mode expression")
        _z3_assert(is_fp(x), "Second argument must be a Z3 floating-point expression")
        _z3_assert(is_bv_sort(s), "Third argument must be Z3 bit-vector sort")
    return FPRef(Z3_mk_fpa_to_sbv(rm.ctx_ref(), rm.ast, x.ast, s.size()), rm.ctx)

def fpToUBV(rm, x, s):
    """Create a Z3 floating-point conversion expression, from floating-point expression to unsigned bit-vector."""
    if __debug__:
        _z3_assert(is_fprm(rm), "First argument must be a Z3 floating-point rounding mode expression")
        _z3_assert(is_fp(x), "Second argument must be a Z3 floating-point expression")
        _z3_assert(is_bv_sort(s), "Third argument must be Z3 bit-vector sort")
    return FPRef(Z3_mk_fpa_to_ubv(rm.ctx_ref(), rm.ast, x.ast, s.size()), rm.ctx)

def fpToReal(x):
    """Create a Z3 floating-point conversion expression, from floating-point expression to real."""
    if __debug__:
        _z3_assert(is_fp(x), "First argument must be a Z3 floating-point expression")
    return FPRef(Z3_mk_fpa_to_real(x.ctx_ref(), x.ast), x.ctx)

def fpToIEEEBV(x):
    """Create a Z3 floating-point conversion expression, from floating-point expression to IEEE bit-vector."""
    if __debug__:
        _z3_assert(is_fp(x), "First argument must be a Z3 floating-point expression")
    return FPRef(Z3_mk_fpa_to_ieee_bv(x.ctx_ref(), x.ast), x.ctx)<|MERGE_RESOLUTION|>--- conflicted
+++ resolved
@@ -553,15 +553,12 @@
         return ArraySortRef(s, ctx)
     elif k == Z3_DATATYPE_SORT:
         return DatatypeSortRef(s, ctx)
-<<<<<<< HEAD
     elif k == Z3_FINITE_DOMAIN_SORT:
 	return FiniteDomainSortRef(s, ctx)
-=======
     elif k == Z3_FLOATING_POINT_SORT:
         return FPSortRef(s, ctx)
     elif k == Z3_ROUNDING_MODE_SORT:
         return FPRMSortRef(s, ctx)
->>>>>>> 7fe337da
     return SortRef(s, ctx)
 
 def _sort(ctx, a):
