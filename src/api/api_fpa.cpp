/*++
Copyright (c) 2013 Microsoft Corporation

Module Name:

    api_fpa.cpp

Abstract:

    Additional APIs for floating-point arithmetic (FP).

Author:

    Christoph M. Wintersteiger (cwinter) 2013-06-05

Notes:

--*/
#include<iostream>
#include"z3.h"
#include"api_log_macros.h"
#include"api_context.h"
#include"fpa_decl_plugin.h"

bool is_fp_sort(Z3_context c, Z3_sort s) {
    return mk_c(c)->fpautil().is_float(to_sort(s));
}

bool is_fp(Z3_context c, Z3_ast a) {
    return mk_c(c)->fpautil().is_float(to_expr(a));
}

bool is_rm_sort(Z3_context c, Z3_sort s) {
    return mk_c(c)->fpautil().is_rm(to_sort(s));
}

bool is_rm(Z3_context c, Z3_ast a) {
    return mk_c(c)->fpautil().is_rm(to_expr(a));
}

bool is_bv_sort(Z3_context c, Z3_sort s) {
    return mk_c(c)->bvutil().is_bv_sort(to_sort(s));
}

bool is_bv(Z3_context c, Z3_ast a) {
    return mk_c(c)->bvutil().is_bv(to_expr(a));
}

extern "C" {

    Z3_sort Z3_API Z3_mk_fpa_rounding_mode_sort(Z3_context c) {
        Z3_TRY;
        LOG_Z3_mk_fpa_rounding_mode_sort(c);
        RESET_ERROR_CODE();
        api::context * ctx = mk_c(c);
        sort * s = ctx->fpautil().mk_rm_sort();
        mk_c(c)->save_ast_trail(s);
        RETURN_Z3(of_sort(s));
        Z3_CATCH_RETURN(0);
    }

    Z3_ast Z3_API Z3_mk_fpa_round_nearest_ties_to_even(Z3_context c) {
        Z3_TRY;
        LOG_Z3_mk_fpa_round_nearest_ties_to_even(c);
        RESET_ERROR_CODE();
        api::context * ctx = mk_c(c);
        expr * a = ctx->fpautil().mk_round_nearest_ties_to_even();
        ctx->save_ast_trail(a);
        RETURN_Z3(of_expr(a));
        Z3_CATCH_RETURN(0);
    }

    Z3_ast Z3_API Z3_mk_fpa_rne(Z3_context c) {
        Z3_TRY;
        LOG_Z3_mk_fpa_rne(c);
        RESET_ERROR_CODE();
        api::context * ctx = mk_c(c);
        expr * a = ctx->fpautil().mk_round_nearest_ties_to_even();
        ctx->save_ast_trail(a);
        RETURN_Z3(of_expr(a));
        Z3_CATCH_RETURN(0);
    }

    Z3_ast Z3_API Z3_mk_fpa_round_nearest_ties_to_away(Z3_context c) {
        Z3_TRY;
        LOG_Z3_mk_fpa_round_nearest_ties_to_away(c);
        RESET_ERROR_CODE();
        api::context * ctx = mk_c(c);
        expr * a = ctx->fpautil().mk_round_nearest_ties_to_away();
        ctx->save_ast_trail(a);
        RETURN_Z3(of_expr(a));
        Z3_CATCH_RETURN(0);
    }

    Z3_ast Z3_API Z3_mk_fpa_rna(Z3_context c) {
        Z3_TRY;
        LOG_Z3_mk_fpa_rna(c);
        RESET_ERROR_CODE();
        api::context * ctx = mk_c(c);
        expr * a = ctx->fpautil().mk_round_nearest_ties_to_away();
        ctx->save_ast_trail(a);
        RETURN_Z3(of_expr(a));
        Z3_CATCH_RETURN(0);
    }

    Z3_ast Z3_API Z3_mk_fpa_round_toward_positive(Z3_context c) {
        Z3_TRY;
        LOG_Z3_mk_fpa_round_toward_positive(c);
        RESET_ERROR_CODE();
        api::context * ctx = mk_c(c);
        expr * a = ctx->fpautil().mk_round_toward_positive();
        ctx->save_ast_trail(a);
        RETURN_Z3(of_expr(a));
        Z3_CATCH_RETURN(0);
    }

    Z3_ast Z3_API Z3_mk_fpa_rtp(Z3_context c) {
        Z3_TRY;
        LOG_Z3_mk_fpa_rtp(c);
        RESET_ERROR_CODE();
        api::context * ctx = mk_c(c);
        expr * a = ctx->fpautil().mk_round_toward_positive();
        ctx->save_ast_trail(a);
        RETURN_Z3(of_expr(a));
        Z3_CATCH_RETURN(0);
    }

    Z3_ast Z3_API Z3_mk_fpa_round_toward_negative(Z3_context c) {
        Z3_TRY;
        LOG_Z3_mk_fpa_round_toward_negative(c);
        RESET_ERROR_CODE();
        api::context * ctx = mk_c(c);
        expr * a = ctx->fpautil().mk_round_toward_negative();
        ctx->save_ast_trail(a);
        RETURN_Z3(of_expr(a));
        Z3_CATCH_RETURN(0);
    }

    Z3_ast Z3_API Z3_mk_fpa_rtn(Z3_context c) {
        Z3_TRY;
        LOG_Z3_mk_fpa_rtn(c);
        RESET_ERROR_CODE();
        api::context * ctx = mk_c(c);
        expr * a = ctx->fpautil().mk_round_toward_negative();
        ctx->save_ast_trail(a);
        RETURN_Z3(of_expr(a));
        Z3_CATCH_RETURN(0);
    }

    Z3_ast Z3_API Z3_mk_fpa_round_toward_zero(Z3_context c) {
        Z3_TRY;
        LOG_Z3_mk_fpa_round_toward_zero(c);
        RESET_ERROR_CODE();
        api::context * ctx = mk_c(c);
        expr * a = ctx->fpautil().mk_round_toward_zero();
        ctx->save_ast_trail(a);
        RETURN_Z3(of_expr(a));
        Z3_CATCH_RETURN(0);
    }

    Z3_ast Z3_API Z3_mk_fpa_rtz(Z3_context c) {
        Z3_TRY;
        LOG_Z3_mk_fpa_rtz(c);
        RESET_ERROR_CODE();
        api::context * ctx = mk_c(c);
        expr * a = ctx->fpautil().mk_round_toward_zero();
        ctx->save_ast_trail(a);
        RETURN_Z3(of_expr(a));
        Z3_CATCH_RETURN(0);
    }


    Z3_sort Z3_API Z3_mk_fpa_sort(Z3_context c, unsigned ebits, unsigned sbits) {
        Z3_TRY;
        LOG_Z3_mk_fpa_sort(c, ebits, sbits);
        RESET_ERROR_CODE();
        if (ebits < 2 || sbits < 3) {
            SET_ERROR_CODE(Z3_INVALID_ARG);
        }
        api::context * ctx = mk_c(c);
        sort * s = ctx->fpautil().mk_float_sort(ebits, sbits);
        ctx->save_ast_trail(s);
        RETURN_Z3(of_sort(s));
        Z3_CATCH_RETURN(0);
    }

    Z3_sort Z3_API Z3_mk_fpa_sort_half(Z3_context c) {
        return Z3_mk_fpa_sort(c, 5, 11);
    }

    Z3_sort Z3_API Z3_mk_fpa_sort_16(Z3_context c) {
        return Z3_mk_fpa_sort(c, 5, 11);
    }

    Z3_sort Z3_API Z3_mk_fpa_sort_single(Z3_context c) {
        return Z3_mk_fpa_sort(c, 8, 24);
    }

    Z3_sort Z3_API Z3_mk_fpa_sort_32(Z3_context c) {
        return Z3_mk_fpa_sort(c, 8, 24);
    }

    Z3_sort Z3_API Z3_mk_fpa_sort_double(Z3_context c) {
        return Z3_mk_fpa_sort(c, 11, 53);
    }

    Z3_sort Z3_API Z3_mk_fpa_sort_64(Z3_context c) {
        return Z3_mk_fpa_sort(c, 11, 53);
    }

    Z3_sort Z3_API Z3_mk_fpa_sort_quadruple(Z3_context c) {
        return Z3_mk_fpa_sort(c, 15, 113);
    }

    Z3_sort Z3_API Z3_mk_fpa_sort_128(Z3_context c) {
        return Z3_mk_fpa_sort(c, 15, 113);
    }

    Z3_ast Z3_API Z3_mk_fpa_nan(Z3_context c, Z3_sort s) {
        Z3_TRY;
        LOG_Z3_mk_fpa_nan(c, s);
        RESET_ERROR_CODE();
        CHECK_VALID_AST(s, 0);
        if (!is_fp_sort(c, s)) {
            SET_ERROR_CODE(Z3_INVALID_ARG);
            RETURN_Z3(0);
        }
        api::context * ctx = mk_c(c);
        expr * a = ctx->fpautil().mk_nan(to_sort(s));
        ctx->save_ast_trail(a);
        RETURN_Z3(of_expr(a));
        Z3_CATCH_RETURN(0);
    }

    Z3_ast Z3_API Z3_mk_fpa_inf(Z3_context c, Z3_sort s, Z3_bool negative) {
        Z3_TRY;
        LOG_Z3_mk_fpa_inf(c, s, negative);
        RESET_ERROR_CODE();
        CHECK_VALID_AST(s, 0);
        if (!is_fp_sort(c, s)) {
            SET_ERROR_CODE(Z3_INVALID_ARG);
            RETURN_Z3(0);
        }
        api::context * ctx = mk_c(c);
        expr * a = negative != 0 ? ctx->fpautil().mk_ninf(to_sort(s)) :
                                   ctx->fpautil().mk_pinf(to_sort(s));
        ctx->save_ast_trail(a);
        RETURN_Z3(of_expr(a));
        Z3_CATCH_RETURN(0);
    }

    Z3_ast Z3_API Z3_mk_fpa_zero(Z3_context c, Z3_sort s, Z3_bool negative) {
        Z3_TRY;
        LOG_Z3_mk_fpa_inf(c, s, negative);
        RESET_ERROR_CODE();
        CHECK_VALID_AST(s, 0);
        if (!is_fp_sort(c, s)) {
            SET_ERROR_CODE(Z3_INVALID_ARG);
            RETURN_Z3(0);
        }
        api::context * ctx = mk_c(c);
        expr * a = negative != 0 ? ctx->fpautil().mk_nzero(to_sort(s)) :
                                   ctx->fpautil().mk_pzero(to_sort(s));
        ctx->save_ast_trail(a);
        RETURN_Z3(of_expr(a));
        Z3_CATCH_RETURN(0);
    }

    Z3_ast Z3_API Z3_mk_fpa_fp(Z3_context c, Z3_ast sgn, Z3_ast exp, Z3_ast sig) {
        Z3_TRY;
        LOG_Z3_mk_fpa_fp(c, sgn, exp, sig);
        RESET_ERROR_CODE();
        if (!is_bv(c, sgn) || !is_bv(c, exp) || !is_bv(c, sig)) {
            SET_ERROR_CODE(Z3_INVALID_ARG);
            RETURN_Z3(0);
        }
        api::context * ctx = mk_c(c);
        expr * a = ctx->fpautil().mk_fp(to_expr(sgn), to_expr(exp), to_expr(sig));
        ctx->save_ast_trail(a);
        RETURN_Z3(of_expr(a));
        Z3_CATCH_RETURN(0);
    }

    Z3_ast Z3_API Z3_mk_fpa_numeral_float(Z3_context c, float v, Z3_sort ty) {
        Z3_TRY;
        LOG_Z3_mk_fpa_numeral_float(c, v, ty);
        RESET_ERROR_CODE();
        if (!is_fp_sort(c, ty)) {
            SET_ERROR_CODE(Z3_INVALID_ARG);
            RETURN_Z3(0);
        }
        api::context * ctx = mk_c(c);
        scoped_mpf tmp(ctx->fpautil().fm());
        ctx->fpautil().fm().set(tmp,
                                ctx->fpautil().get_ebits(to_sort(ty)),
                                ctx->fpautil().get_sbits(to_sort(ty)),
                                v);
        expr * a = ctx->fpautil().mk_value(tmp);
        ctx->save_ast_trail(a);
        RETURN_Z3(of_expr(a));
        Z3_CATCH_RETURN(0);
    }

    Z3_ast Z3_API Z3_mk_fpa_numeral_double(Z3_context c, double v, Z3_sort ty) {
        Z3_TRY;
        LOG_Z3_mk_fpa_numeral_double(c, v, ty);
        RESET_ERROR_CODE();
        if (!is_fp_sort(c, ty)) {
            SET_ERROR_CODE(Z3_INVALID_ARG);
            RETURN_Z3(0);
        }
        api::context * ctx = mk_c(c);
        scoped_mpf tmp(ctx->fpautil().fm());
        ctx->fpautil().fm().set(tmp, ctx->fpautil().get_ebits(to_sort(ty)), ctx->fpautil().get_sbits(to_sort(ty)), v);
        expr * a = ctx->fpautil().mk_value(tmp);
        ctx->save_ast_trail(a);
        RETURN_Z3(of_expr(a));
        Z3_CATCH_RETURN(0);
    }

    Z3_ast Z3_API Z3_mk_fpa_numeral_int(Z3_context c, signed v, Z3_sort ty) {
        Z3_TRY;
        LOG_Z3_mk_fpa_numeral_int(c, v, ty);
        RESET_ERROR_CODE();
        if (!is_fp_sort(c, ty)) {
            SET_ERROR_CODE(Z3_INVALID_ARG);
            RETURN_Z3(0);
        }
        api::context * ctx = mk_c(c);
        scoped_mpf tmp(ctx->fpautil().fm());
        ctx->fpautil().fm().set(tmp,
                                ctx->fpautil().get_ebits(to_sort(ty)),
                                ctx->fpautil().get_sbits(to_sort(ty)),
                                v);
        expr * a = ctx->fpautil().mk_value(tmp);
        ctx->save_ast_trail(a);
        RETURN_Z3(of_expr(a));
        Z3_CATCH_RETURN(0);
    }

    Z3_ast Z3_API Z3_mk_fpa_numeral_int_uint(Z3_context c, Z3_bool sgn, signed exp, unsigned sig, Z3_sort ty) {
        Z3_TRY;
        LOG_Z3_mk_fpa_numeral_int64_uint64(c, sgn, exp, sig, ty);
        RESET_ERROR_CODE();
        if (!is_fp_sort(c, ty)) {
            SET_ERROR_CODE(Z3_INVALID_ARG);
            RETURN_Z3(0);
        }
        api::context * ctx = mk_c(c);
        scoped_mpf tmp(ctx->fpautil().fm());
        ctx->fpautil().fm().set(tmp,
                                ctx->fpautil().get_ebits(to_sort(ty)),
                                ctx->fpautil().get_sbits(to_sort(ty)),
                                sgn != 0, exp, sig);
        expr * a = ctx->fpautil().mk_value(tmp);
        ctx->save_ast_trail(a);
        RETURN_Z3(of_expr(a));
        Z3_CATCH_RETURN(0);
    }

    Z3_ast Z3_API Z3_mk_fpa_numeral_int64_uint64(Z3_context c, Z3_bool sgn, __int64 exp, __uint64 sig, Z3_sort ty) {
        Z3_TRY;
        LOG_Z3_mk_fpa_numeral_int64_uint64(c, sgn, exp, sig, ty);
        RESET_ERROR_CODE();
        if (!is_fp_sort(c, ty)) {
            SET_ERROR_CODE(Z3_INVALID_ARG);
            RETURN_Z3(0);
        }
        api::context * ctx = mk_c(c);
        scoped_mpf tmp(ctx->fpautil().fm());
        ctx->fpautil().fm().set(tmp,
                                ctx->fpautil().get_ebits(to_sort(ty)),
                                ctx->fpautil().get_sbits(to_sort(ty)),
                                sgn != 0, exp, sig);
        expr * a = ctx->fpautil().mk_value(tmp);
        ctx->save_ast_trail(a);
        RETURN_Z3(of_expr(a));
        Z3_CATCH_RETURN(0);
    }

    Z3_ast Z3_API Z3_mk_fpa_abs(Z3_context c, Z3_ast t) {
        Z3_TRY;
        LOG_Z3_mk_fpa_abs(c, t);
        RESET_ERROR_CODE();
        if (!is_fp(c, t)) {
            SET_ERROR_CODE(Z3_INVALID_ARG);
            RETURN_Z3(0);
        }
        api::context * ctx = mk_c(c);
        expr * a = ctx->fpautil().mk_abs(to_expr(t));
        ctx->save_ast_trail(a);
        RETURN_Z3(of_expr(a));
        Z3_CATCH_RETURN(0);
    }

    Z3_ast Z3_API Z3_mk_fpa_neg(Z3_context c, Z3_ast t) {
        Z3_TRY;
        LOG_Z3_mk_fpa_neg(c, t);
        RESET_ERROR_CODE();
        if (!is_fp(c, t)) {
            SET_ERROR_CODE(Z3_INVALID_ARG);
            RETURN_Z3(0);
        }
        api::context * ctx = mk_c(c);
        expr * a = ctx->fpautil().mk_neg(to_expr(t));
        ctx->save_ast_trail(a);
        RETURN_Z3(of_expr(a));
        Z3_CATCH_RETURN(0);
    }

    Z3_ast Z3_API Z3_mk_fpa_add(Z3_context c, Z3_ast rm, Z3_ast t1, Z3_ast t2) {
        Z3_TRY;
        LOG_Z3_mk_fpa_add(c, rm, t1, t2);
        RESET_ERROR_CODE();
        if (!is_rm(c, rm) || !is_fp(c, t1) || !is_fp(c, t2)) {
            SET_ERROR_CODE(Z3_INVALID_ARG);
            RETURN_Z3(0);
        }
        api::context * ctx = mk_c(c);
        expr * a = ctx->fpautil().mk_add(to_expr(rm), to_expr(t1), to_expr(t2));
        ctx->save_ast_trail(a);
        RETURN_Z3(of_expr(a));
        Z3_CATCH_RETURN(0);
    }

    Z3_ast Z3_API Z3_mk_fpa_sub(Z3_context c, Z3_ast rm, Z3_ast t1, Z3_ast t2) {
        Z3_TRY;
        LOG_Z3_mk_fpa_add(c, rm, t1, t2);
        RESET_ERROR_CODE();
        if (!is_rm(c, rm) || !is_fp(c, t1) || !is_fp(c, t2)) {
            SET_ERROR_CODE(Z3_INVALID_ARG);
            RETURN_Z3(0);
        }
        api::context * ctx = mk_c(c);
        expr * a = ctx->fpautil().mk_sub(to_expr(rm), to_expr(t1), to_expr(t2));
        ctx->save_ast_trail(a);
        RETURN_Z3(of_expr(a));
        Z3_CATCH_RETURN(0);
    }

    Z3_ast Z3_API Z3_mk_fpa_mul(Z3_context c, Z3_ast rm, Z3_ast t1, Z3_ast t2) {
        Z3_TRY;
        LOG_Z3_mk_fpa_add(c, rm, t1, t2);
        RESET_ERROR_CODE();
        if (!is_rm(c, rm) || !is_fp(c, t1) || !is_fp(c, t2)) {
            SET_ERROR_CODE(Z3_INVALID_ARG);
            RETURN_Z3(0);
        }
        api::context * ctx = mk_c(c);
        expr * a = ctx->fpautil().mk_mul(to_expr(rm), to_expr(t1), to_expr(t2));
        ctx->save_ast_trail(a);
        RETURN_Z3(of_expr(a));
        Z3_CATCH_RETURN(0);
    }

    Z3_ast Z3_API Z3_mk_fpa_div(Z3_context c, Z3_ast rm, Z3_ast t1, Z3_ast t2) {
        Z3_TRY;
        LOG_Z3_mk_fpa_add(c, rm, t1, t2);
        RESET_ERROR_CODE();
        if (!is_rm(c, rm) || !is_fp(c, t1) || !is_fp(c, t2)) {
            SET_ERROR_CODE(Z3_INVALID_ARG);
            RETURN_Z3(0);
        }
        api::context * ctx = mk_c(c);
        expr * a = ctx->fpautil().mk_div(to_expr(rm), to_expr(t1), to_expr(t2));
        ctx->save_ast_trail(a);
        RETURN_Z3(of_expr(a));
        Z3_CATCH_RETURN(0);
    }

    Z3_ast Z3_API Z3_mk_fpa_fma(Z3_context c, Z3_ast rm, Z3_ast t1, Z3_ast t2, Z3_ast t3) {
        Z3_TRY;
        LOG_Z3_mk_fpa_fma(c, rm, t1, t2, t3);
        RESET_ERROR_CODE();
        if (!is_rm(c, rm) || !is_fp(c, t1) || !is_fp(c, t2) || !is_fp(c, t3)) {
            SET_ERROR_CODE(Z3_INVALID_ARG);
            RETURN_Z3(0);
        }
        api::context * ctx = mk_c(c);
        expr * a = ctx->fpautil().mk_fma(to_expr(rm), to_expr(t1), to_expr(t2), to_expr(t3));
        ctx->save_ast_trail(a);
        RETURN_Z3(of_expr(a));
        Z3_CATCH_RETURN(0);
    }

    Z3_ast Z3_API Z3_mk_fpa_sqrt(Z3_context c, Z3_ast rm, Z3_ast t) {
        Z3_TRY;
        LOG_Z3_mk_fpa_sqrt(c, rm, t);
        RESET_ERROR_CODE();
        if (!is_rm(c, rm) || !is_fp(c, t)) {
            SET_ERROR_CODE(Z3_INVALID_ARG);
            RETURN_Z3(0);
        }
        api::context * ctx = mk_c(c);
        expr * a = ctx->fpautil().mk_sqrt(to_expr(rm), to_expr(t));
        ctx->save_ast_trail(a);
        RETURN_Z3(of_expr(a));
        Z3_CATCH_RETURN(0);
    }

    Z3_ast Z3_API Z3_mk_fpa_rem(Z3_context c, Z3_ast t1, Z3_ast t2) {
        Z3_TRY;
        LOG_Z3_mk_fpa_rem(c, t1, t2);
        RESET_ERROR_CODE();
        if (!is_fp(c, t1) || !is_fp(c, t2)) {
            SET_ERROR_CODE(Z3_INVALID_ARG);
            RETURN_Z3(0);
        }
        api::context * ctx = mk_c(c);
        expr * a = ctx->fpautil().mk_rem(to_expr(t1), to_expr(t2));
        ctx->save_ast_trail(a);
        RETURN_Z3(of_expr(a));
        Z3_CATCH_RETURN(0);
    }

    Z3_ast Z3_API Z3_mk_fpa_round_to_integral(Z3_context c, Z3_ast rm, Z3_ast t) {
        Z3_TRY;
        LOG_Z3_mk_fpa_round_to_integral(c, rm, t);
        RESET_ERROR_CODE();
        if (!is_rm(c, rm) || !is_fp(c, t)) {
            SET_ERROR_CODE(Z3_INVALID_ARG);
            RETURN_Z3(0);
        }
        api::context * ctx = mk_c(c);
        expr * a = ctx->fpautil().mk_round_to_integral(to_expr(rm), to_expr(t));
        ctx->save_ast_trail(a);
        RETURN_Z3(of_expr(a));
        Z3_CATCH_RETURN(0);
    }

    Z3_ast Z3_API Z3_mk_fpa_min(Z3_context c, Z3_ast t1, Z3_ast t2) {
        Z3_TRY;
        LOG_Z3_mk_fpa_min(c, t1, t2);
        RESET_ERROR_CODE();
        if (!is_fp(c, t1) || !is_fp(c, t2)) {
            SET_ERROR_CODE(Z3_INVALID_ARG);
            RETURN_Z3(0);
        }
        api::context * ctx = mk_c(c);
        expr * a = ctx->fpautil().mk_min(to_expr(t1), to_expr(t2));
        ctx->save_ast_trail(a);
        RETURN_Z3(of_expr(a));
        Z3_CATCH_RETURN(0);
    }

    Z3_ast Z3_API Z3_mk_fpa_max(Z3_context c, Z3_ast t1, Z3_ast t2) {
        Z3_TRY;
        LOG_Z3_mk_fpa_max(c, t1, t2);
        RESET_ERROR_CODE();
        if (!is_fp(c, t1) || !is_fp(c, t2)) {
            SET_ERROR_CODE(Z3_INVALID_ARG);
            RETURN_Z3(0);
        }
        api::context * ctx = mk_c(c);
        expr * a = ctx->fpautil().mk_max(to_expr(t1), to_expr(t2));
        ctx->save_ast_trail(a);
        RETURN_Z3(of_expr(a));
        Z3_CATCH_RETURN(0);
    }

    Z3_ast Z3_API Z3_mk_fpa_leq(Z3_context c, Z3_ast t1, Z3_ast t2) {
        Z3_TRY;
        LOG_Z3_mk_fpa_leq(c, t1, t2);
        RESET_ERROR_CODE();
        if (!is_fp(c, t1) || !is_fp(c, t2)) {
            SET_ERROR_CODE(Z3_INVALID_ARG);
            RETURN_Z3(0);
        }
        api::context * ctx = mk_c(c);
        expr * a = ctx->fpautil().mk_le(to_expr(t1), to_expr(t2));
        ctx->save_ast_trail(a);
        RETURN_Z3(of_expr(a));
        Z3_CATCH_RETURN(0);
    }

    Z3_ast Z3_API Z3_mk_fpa_lt(Z3_context c, Z3_ast t1, Z3_ast t2) {
        Z3_TRY;
        LOG_Z3_mk_fpa_lt(c, t1, t2);
        RESET_ERROR_CODE();
        if (!is_fp(c, t1) || !is_fp(c, t2)) {
            SET_ERROR_CODE(Z3_INVALID_ARG);
            RETURN_Z3(0);
        }
        api::context * ctx = mk_c(c);
        expr * a = ctx->fpautil().mk_lt(to_expr(t1), to_expr(t2));
        ctx->save_ast_trail(a);
        RETURN_Z3(of_expr(a));
        Z3_CATCH_RETURN(0);
    }

    Z3_ast Z3_API Z3_mk_fpa_geq(Z3_context c, Z3_ast t1, Z3_ast t2) {
        Z3_TRY;
        LOG_Z3_mk_fpa_geq(c, t1, t2);
        RESET_ERROR_CODE();
        if (!is_fp(c, t1) || !is_fp(c, t2)) {
            SET_ERROR_CODE(Z3_INVALID_ARG);
            RETURN_Z3(0);
        }
        api::context * ctx = mk_c(c);
        expr * a = ctx->fpautil().mk_ge(to_expr(t1), to_expr(t2));
        ctx->save_ast_trail(a);
        RETURN_Z3(of_expr(a));
        Z3_CATCH_RETURN(0);
    }

    Z3_ast Z3_API Z3_mk_fpa_gt(Z3_context c, Z3_ast t1, Z3_ast t2) {
        Z3_TRY;
        LOG_Z3_mk_fpa_gt(c, t1, t2);
        RESET_ERROR_CODE();
        if (!is_fp(c, t1) || !is_fp(c, t2)) {
            SET_ERROR_CODE(Z3_INVALID_ARG);
            RETURN_Z3(0);
        }
        api::context * ctx = mk_c(c);
        expr * a = ctx->fpautil().mk_gt(to_expr(t1), to_expr(t2));
        ctx->save_ast_trail(a);
        RETURN_Z3(of_expr(a));
        Z3_CATCH_RETURN(0);
    }

    Z3_ast Z3_API Z3_mk_fpa_eq(Z3_context c, Z3_ast t1, Z3_ast t2) {
        Z3_TRY;
        LOG_Z3_mk_fpa_eq(c, t1, t2);
        RESET_ERROR_CODE();
        if (!is_fp(c, t1) || !is_fp(c, t2)) {
            SET_ERROR_CODE(Z3_INVALID_ARG);
            RETURN_Z3(0);
        }
        api::context * ctx = mk_c(c);
        expr * a = ctx->fpautil().mk_float_eq(to_expr(t1), to_expr(t2));
        ctx->save_ast_trail(a);
        RETURN_Z3(of_expr(a));
        Z3_CATCH_RETURN(0);
    }

    Z3_ast Z3_API Z3_mk_fpa_is_normal(Z3_context c, Z3_ast t) {
        Z3_TRY;
        LOG_Z3_mk_fpa_is_normal(c, t);
        RESET_ERROR_CODE();
        if (!is_fp(c, t)) {
            SET_ERROR_CODE(Z3_INVALID_ARG);
            RETURN_Z3(0);
        }
        api::context * ctx = mk_c(c);
        expr * a = ctx->fpautil().mk_is_normal(to_expr(t));
        ctx->save_ast_trail(a);
        RETURN_Z3(of_expr(a));
        Z3_CATCH_RETURN(0);
    }

    Z3_ast Z3_API Z3_mk_fpa_is_subnormal(Z3_context c, Z3_ast t) {
        Z3_TRY;
        LOG_Z3_mk_fpa_is_subnormal(c, t);
        RESET_ERROR_CODE();
        if (!is_fp(c, t)) {
            SET_ERROR_CODE(Z3_INVALID_ARG);
            RETURN_Z3(0);
        }
        api::context * ctx = mk_c(c);
        expr * a = ctx->fpautil().mk_is_subnormal(to_expr(t));
        ctx->save_ast_trail(a);
        RETURN_Z3(of_expr(a));
        Z3_CATCH_RETURN(0);
    }

    Z3_ast Z3_API Z3_mk_fpa_is_zero(Z3_context c, Z3_ast t) {
        Z3_TRY;
        LOG_Z3_mk_fpa_is_zero(c, t);
        RESET_ERROR_CODE();
        if (!is_fp(c, t)) {
            SET_ERROR_CODE(Z3_INVALID_ARG);
            RETURN_Z3(0);
        }
        api::context * ctx = mk_c(c);
        expr * a = ctx->fpautil().mk_is_zero(to_expr(t));
        ctx->save_ast_trail(a);
        RETURN_Z3(of_expr(a));
        Z3_CATCH_RETURN(0);
    }

    Z3_ast Z3_API Z3_mk_fpa_is_infinite(Z3_context c, Z3_ast t) {
        Z3_TRY;
        LOG_Z3_mk_fpa_is_infinite(c, t);
        RESET_ERROR_CODE();
        if (!is_fp(c, t)) {
            SET_ERROR_CODE(Z3_INVALID_ARG);
            RETURN_Z3(0);
        }
        api::context * ctx = mk_c(c);
        expr * a = ctx->fpautil().mk_is_inf(to_expr(t));
        ctx->save_ast_trail(a);
        RETURN_Z3(of_expr(a));
        Z3_CATCH_RETURN(0);
    }

    Z3_ast Z3_API Z3_mk_fpa_is_nan(Z3_context c, Z3_ast t) {
        Z3_TRY;
        LOG_Z3_mk_fpa_is_nan(c, t);
        RESET_ERROR_CODE();
        if (!is_fp(c, t)) {
            SET_ERROR_CODE(Z3_INVALID_ARG);
            RETURN_Z3(0);
        }
        api::context * ctx = mk_c(c);
        expr * a = ctx->fpautil().mk_is_nan(to_expr(t));
        ctx->save_ast_trail(a);
        RETURN_Z3(of_expr(a));
        Z3_CATCH_RETURN(0);
    }

    Z3_ast Z3_API Z3_mk_fpa_is_negative(Z3_context c, Z3_ast t) {
        Z3_TRY;
        LOG_Z3_mk_fpa_is_negative(c, t);
        RESET_ERROR_CODE();
        if (!is_fp(c, t)) {
            SET_ERROR_CODE(Z3_INVALID_ARG);
            RETURN_Z3(0);
        }
        api::context * ctx = mk_c(c);
        expr * a = ctx->fpautil().mk_is_negative(to_expr(t));
        ctx->save_ast_trail(a);
        RETURN_Z3(of_expr(a));
        Z3_CATCH_RETURN(0);
    }

    Z3_ast Z3_API Z3_mk_fpa_is_positive(Z3_context c, Z3_ast t) {
        Z3_TRY;
        LOG_Z3_mk_fpa_is_positive(c, t);
        RESET_ERROR_CODE();
        if (!is_fp(c, t)) {
            SET_ERROR_CODE(Z3_INVALID_ARG);
            RETURN_Z3(0);
        }
        api::context * ctx = mk_c(c);
        expr * a = ctx->fpautil().mk_is_positive(to_expr(t));
        ctx->save_ast_trail(a);
        RETURN_Z3(of_expr(a));
        Z3_CATCH_RETURN(0);
    }


    Z3_ast Z3_API Z3_mk_fpa_to_fp_bv(Z3_context c, Z3_ast bv, Z3_sort s) {
        Z3_TRY;
        LOG_Z3_mk_fpa_to_fp_bv(c, bv, s);
        RESET_ERROR_CODE();
        if (!is_bv(c, bv) || !is_fp_sort(c, s)) {
            SET_ERROR_CODE(Z3_INVALID_ARG);
            RETURN_Z3(0);
        }
        api::context * ctx = mk_c(c);
        fpa_util & fu = ctx->fpautil();
        if (!ctx->bvutil().is_bv(to_expr(bv)) ||
            !fu.is_float(to_sort(s))) {
            SET_ERROR_CODE(Z3_INVALID_ARG);
            return 0;
        }
        expr * a = fu.mk_to_fp(to_sort(s), to_expr(bv));
        ctx->save_ast_trail(a);
        RETURN_Z3(of_expr(a));
        Z3_CATCH_RETURN(0);
    }

    Z3_ast Z3_API Z3_mk_fpa_to_fp_float(Z3_context c, Z3_ast rm, Z3_ast t, Z3_sort s) {
        Z3_TRY;
        LOG_Z3_mk_fpa_to_fp_float(c, rm, t, s);
        RESET_ERROR_CODE();
        api::context * ctx = mk_c(c);
        fpa_util & fu = ctx->fpautil();
        if (!fu.is_rm(to_expr(rm)) ||
            !fu.is_float(to_expr(t)) ||
            !fu.is_float(to_sort(s))) {
            SET_ERROR_CODE(Z3_INVALID_ARG);
            return 0;
        }
        expr * a = fu.mk_to_fp(to_sort(s), to_expr(rm), to_expr(t));
        ctx->save_ast_trail(a);
        RETURN_Z3(of_expr(a));
        Z3_CATCH_RETURN(0);
    }

    Z3_ast Z3_API Z3_mk_fpa_to_fp_real(Z3_context c, Z3_ast rm, Z3_ast t, Z3_sort s) {
        Z3_TRY;
        LOG_Z3_mk_fpa_to_fp_real(c, rm, t, s);
        RESET_ERROR_CODE();
        api::context * ctx = mk_c(c);
        fpa_util & fu = ctx->fpautil();
        if (!fu.is_rm(to_expr(rm)) ||
            !ctx->autil().is_real(to_expr(t)) ||
            !fu.is_float(to_sort(s))) {
            SET_ERROR_CODE(Z3_INVALID_ARG);
            return 0;
        }
        expr * a = fu.mk_to_fp(to_sort(s), to_expr(rm), to_expr(t));
        ctx->save_ast_trail(a);
        RETURN_Z3(of_expr(a));
        Z3_CATCH_RETURN(0);
    }

    Z3_ast Z3_API Z3_mk_fpa_to_fp_signed(Z3_context c, Z3_ast rm, Z3_ast t, Z3_sort s) {
        Z3_TRY;
        LOG_Z3_mk_fpa_to_fp_signed(c, rm, t, s);
        RESET_ERROR_CODE();
        api::context * ctx = mk_c(c);
        fpa_util & fu = ctx->fpautil();
        if (!fu.is_rm(to_expr(rm)) ||
            !ctx->bvutil().is_bv(to_expr(t)) ||
            !fu.is_float(to_sort(s))) {
            SET_ERROR_CODE(Z3_INVALID_ARG);
            return 0;
        }
        expr * a = fu.mk_to_fp(to_sort(s), to_expr(rm), to_expr(t));
        ctx->save_ast_trail(a);
        RETURN_Z3(of_expr(a));
        Z3_CATCH_RETURN(0);
    }

    Z3_ast Z3_API Z3_mk_fpa_to_fp_unsigned(Z3_context c, Z3_ast rm, Z3_ast t, Z3_sort s) {
        Z3_TRY;
        LOG_Z3_mk_fpa_to_fp_unsigned(c, rm, t, s);
        RESET_ERROR_CODE();
        api::context * ctx = mk_c(c);
        fpa_util & fu = ctx->fpautil();
        if (!fu.is_rm(to_expr(rm)) ||
            !ctx->bvutil().is_bv(to_expr(t)) ||
            !fu.is_float(to_sort(s))) {
            SET_ERROR_CODE(Z3_INVALID_ARG);
            return 0;
        }
        expr * a = fu.mk_to_fp_unsigned(to_sort(s), to_expr(rm), to_expr(t));
        ctx->save_ast_trail(a);
        RETURN_Z3(of_expr(a));
        Z3_CATCH_RETURN(0);
    }

    Z3_ast Z3_API Z3_mk_fpa_to_ubv(Z3_context c, Z3_ast rm, Z3_ast t, unsigned sz) {
        Z3_TRY;
        LOG_Z3_mk_fpa_to_ubv(c, rm, t, sz);
        RESET_ERROR_CODE();
        if (!is_rm(c, rm) || !is_fp(c, t)) {
            SET_ERROR_CODE(Z3_INVALID_ARG);
            RETURN_Z3(0);
        }
        api::context * ctx = mk_c(c);
        expr * a = ctx->fpautil().mk_to_ubv(to_expr(rm), to_expr(t), sz);
        ctx->save_ast_trail(a);
        RETURN_Z3(of_expr(a));
        Z3_CATCH_RETURN(0);
    }

    Z3_ast Z3_API Z3_mk_fpa_to_sbv(Z3_context c, Z3_ast rm, Z3_ast t, unsigned sz) {
        Z3_TRY;
        LOG_Z3_mk_fpa_to_sbv(c, rm, t, sz);
        RESET_ERROR_CODE();
        if (!is_rm(c, rm) || !is_fp(c, t)) {
            SET_ERROR_CODE(Z3_INVALID_ARG);
            RETURN_Z3(0);
        }
        api::context * ctx = mk_c(c);
        expr * a = ctx->fpautil().mk_to_sbv(to_expr(rm), to_expr(t), sz);
        ctx->save_ast_trail(a);
        RETURN_Z3(of_expr(a));
        Z3_CATCH_RETURN(0);
    }

    Z3_ast Z3_API Z3_mk_fpa_to_real(Z3_context c, Z3_ast t) {
        Z3_TRY;
        LOG_Z3_mk_fpa_to_real(c, t);
        RESET_ERROR_CODE();
        if (!is_fp(c, t)) {
            SET_ERROR_CODE(Z3_INVALID_ARG);
            RETURN_Z3(0);
        }
        api::context * ctx = mk_c(c);
        expr * a = ctx->fpautil().mk_to_real(to_expr(t));
        ctx->save_ast_trail(a);
        RETURN_Z3(of_expr(a));
        Z3_CATCH_RETURN(0);
    }

    unsigned Z3_API Z3_fpa_get_ebits(Z3_context c, Z3_sort s) {
        Z3_TRY;
        LOG_Z3_fpa_get_ebits(c, s);
        RESET_ERROR_CODE();
        CHECK_NON_NULL(s, 0);
        CHECK_VALID_AST(s, 0);
        if (!is_fp_sort(c, s)) {
            SET_ERROR_CODE(Z3_INVALID_ARG);
            RETURN_Z3(0);
        }
        return mk_c(c)->fpautil().get_ebits(to_sort(s));
        Z3_CATCH_RETURN(0);
    }

    unsigned Z3_API Z3_fpa_get_sbits(Z3_context c, Z3_sort s) {
        Z3_TRY;
        LOG_Z3_fpa_get_sbits(c, s);
        RESET_ERROR_CODE();
        CHECK_NON_NULL(s, 0);
        CHECK_VALID_AST(s, 0);
        if (!is_fp_sort(c, s)) {
            SET_ERROR_CODE(Z3_INVALID_ARG);
            RETURN_Z3(0);
        }
        return mk_c(c)->fpautil().get_sbits(to_sort(s));
        Z3_CATCH_RETURN(0);
    }

    Z3_bool Z3_API Z3_fpa_get_numeral_sign(Z3_context c, Z3_ast t, int * sgn) {
        Z3_TRY;
        LOG_Z3_fpa_get_numeral_sign(c, t, sgn);
        RESET_ERROR_CODE();
<<<<<<< HEAD
        if (sgn == 0) {
            SET_ERROR_CODE(Z3_INVALID_ARG);
            return 0;
        }
=======
        CHECK_NON_NULL(t, 0);
        CHECK_VALID_AST(t, 0);
>>>>>>> 80e136f0
        ast_manager & m = mk_c(c)->m();
        mpf_manager & mpfm = mk_c(c)->fpautil().fm();
        family_id fid = mk_c(c)->get_fpa_fid();
        fpa_decl_plugin * plugin = (fpa_decl_plugin*)m.get_plugin(fid);
        expr * e = to_expr(t);
        if (!is_app(e) || is_app_of(e, fid, OP_FPA_NAN) || !is_fp(c, t)) {
            SET_ERROR_CODE(Z3_INVALID_ARG);
            return 0;
        }
        scoped_mpf val(mpfm);
        bool r = plugin->is_numeral(to_expr(t), val);
        if (!r || mpfm.is_nan(val)) {
            SET_ERROR_CODE(Z3_INVALID_ARG);
            return 0;
        }
        *sgn = mpfm.sgn(val);
        return r;
        Z3_CATCH_RETURN(0);
    }

    Z3_ast Z3_API Z3_fpa_get_numeral_sign_bv(Z3_context c, Z3_ast t) {
        Z3_TRY;
        LOG_Z3_fpa_get_numeral_sign_bv(c, t);
        RESET_ERROR_CODE();
        CHECK_NON_NULL(t, 0);
        CHECK_VALID_AST(t, 0);
        ast_manager & m = mk_c(c)->m();
        mpf_manager & mpfm = mk_c(c)->fpautil().fm();
        family_id fid = mk_c(c)->get_fpa_fid();
        fpa_decl_plugin * plugin = (fpa_decl_plugin*)m.get_plugin(fid);
        api::context * ctx = mk_c(c);
        expr * e = to_expr(t);
        if (!is_app(e) || is_app_of(e, fid, OP_FPA_NAN) || !is_fp(c, t)) {
            SET_ERROR_CODE(Z3_INVALID_ARG);
            RETURN_Z3(0);
        }
        scoped_mpf val(mpfm);
        bool r = plugin->is_numeral(to_expr(t), val);
        if (!r || mpfm.is_nan(val)) {
            SET_ERROR_CODE(Z3_INVALID_ARG);
            return 0;
        }
        app * a;
        if (mpfm.is_pos(val))
            a = ctx->bvutil().mk_numeral(0, 1);
        else
            a = ctx->bvutil().mk_numeral(1, 1);
        mk_c(c)->save_ast_trail(a);
        RETURN_Z3(of_expr(a));
        Z3_CATCH_RETURN(0);
    }

    Z3_ast Z3_API Z3_fpa_get_numeral_significand_bv(Z3_context c, Z3_ast t) {
        Z3_TRY;
        LOG_Z3_fpa_get_numeral_significand_bv(c, t);
        RESET_ERROR_CODE();
        CHECK_NON_NULL(t, 0);
        CHECK_VALID_AST(t, 0);
        ast_manager & m = mk_c(c)->m();
        mpf_manager & mpfm = mk_c(c)->fpautil().fm();
        unsynch_mpq_manager & mpqm = mpfm.mpq_manager();
        family_id fid = mk_c(c)->get_fpa_fid();
        fpa_decl_plugin * plugin = (fpa_decl_plugin*)m.get_plugin(fid);
        SASSERT(plugin != 0);
        expr * e = to_expr(t);
        if (!is_app(e) || is_app_of(e, fid, OP_FPA_NAN) || !is_fp(c, t)) {
            SET_ERROR_CODE(Z3_INVALID_ARG);
            RETURN_Z3(0);
        }
        scoped_mpf val(mpfm);
        bool r = plugin->is_numeral(e, val);
        if (!r || !(mpfm.is_normal(val) || mpfm.is_denormal(val) || mpfm.is_zero(val) || mpfm.is_inf(val))) {
            SET_ERROR_CODE(Z3_INVALID_ARG);
            RETURN_Z3(0);
        }
        unsigned sbits = val.get().get_sbits();
        scoped_mpq q(mpqm);
        mpqm.set(q, mpfm.sig(val));
        if (mpfm.is_inf(val)) mpqm.set(q, 0);
        app * a = mk_c(c)->bvutil().mk_numeral(q.get(), sbits-1);
        mk_c(c)->save_ast_trail(a);
        RETURN_Z3(of_expr(a));
        Z3_CATCH_RETURN(0);
    }

    Z3_string Z3_API Z3_fpa_get_numeral_significand_string(Z3_context c, Z3_ast t) {
        Z3_TRY;
        LOG_Z3_fpa_get_numeral_significand_string(c, t);
        RESET_ERROR_CODE();
        CHECK_NON_NULL(t, 0);
        CHECK_VALID_AST(t, 0);
        ast_manager & m = mk_c(c)->m();
        mpf_manager & mpfm = mk_c(c)->fpautil().fm();
        unsynch_mpq_manager & mpqm = mpfm.mpq_manager();
        family_id fid = mk_c(c)->get_fpa_fid();
        fpa_decl_plugin * plugin = (fpa_decl_plugin*)m.get_plugin(fid);
        SASSERT(plugin != 0);
        expr * e = to_expr(t);
        if (!is_app(e) || is_app_of(e, fid, OP_FPA_NAN) || !is_fp(c, t)) {
            SET_ERROR_CODE(Z3_INVALID_ARG);
            return "";
        }
        scoped_mpf val(mpfm);
        bool r = plugin->is_numeral(e, val);
        if (!r || !(mpfm.is_normal(val) || mpfm.is_denormal(val) || mpfm.is_zero(val) || mpfm.is_inf(val))) {
            SET_ERROR_CODE(Z3_INVALID_ARG);
            return "";
        }
        unsigned sbits = val.get().get_sbits();
        scoped_mpq q(mpqm);
        mpqm.set(q, mpfm.sig(val));
        if (!mpfm.is_denormal(val)) mpqm.add(q, mpfm.m_powers2(sbits - 1), q);
        mpqm.div(q, mpfm.m_powers2(sbits - 1), q);
        if (mpfm.is_inf(val)) mpqm.set(q, 0);
        std::stringstream ss;
        mpqm.display_decimal(ss, q, sbits);
        return mk_c(c)->mk_external_string(ss.str());
        Z3_CATCH_RETURN("");
    }

    Z3_bool Z3_API Z3_fpa_get_numeral_significand_uint64(Z3_context c, Z3_ast t, __uint64 * n) {
        Z3_TRY;
        LOG_Z3_fpa_get_numeral_significand_uint64(c, t, n);
        RESET_ERROR_CODE();
        if (n == 0) {
            SET_ERROR_CODE(Z3_INVALID_ARG);
            return 0;
        }
        ast_manager & m = mk_c(c)->m();
        mpf_manager & mpfm = mk_c(c)->fpautil().fm();
        unsynch_mpz_manager & mpzm = mpfm.mpz_manager();
        family_id fid = mk_c(c)->get_fpa_fid();
        fpa_decl_plugin * plugin = (fpa_decl_plugin*)m.get_plugin(fid);
        SASSERT(plugin != 0);
        expr * e = to_expr(t);
        if (!is_app(e) || is_app_of(e, fid, OP_FPA_NAN) || !is_fp(c, t)) {
            SET_ERROR_CODE(Z3_INVALID_ARG);
            *n = 0;
            return 0;
        }
        scoped_mpf val(mpfm);
        bool r = plugin->is_numeral(e, val);
        const mpz & z = mpfm.sig(val);
        if (!r ||
            !(mpfm.is_normal(val) || mpfm.is_denormal(val) || mpfm.is_zero(val) || mpfm.is_inf(val)) ||
            !mpzm.is_uint64(z)) {
            SET_ERROR_CODE(Z3_INVALID_ARG);
            *n = 0;
            return 0;
        }
        *n = mpzm.get_uint64(z);
        return 1;
        Z3_CATCH_RETURN(0);
    }

    Z3_string Z3_API Z3_fpa_get_numeral_exponent_string(Z3_context c, Z3_ast t, Z3_bool biased) {
        Z3_TRY;
        LOG_Z3_fpa_get_numeral_exponent_string(c, t, biased);
        RESET_ERROR_CODE();
        ast_manager & m = mk_c(c)->m();
        mpf_manager & mpfm = mk_c(c)->fpautil().fm();
        family_id fid = mk_c(c)->get_fpa_fid();
        fpa_decl_plugin * plugin = (fpa_decl_plugin*)m.get_plugin(mk_c(c)->get_fpa_fid());
        SASSERT(plugin != 0);
        expr * e = to_expr(t);
        if (!is_app(e) || is_app_of(e, fid, OP_FPA_NAN) || !is_fp(c, t)) {
            SET_ERROR_CODE(Z3_INVALID_ARG);
            return "";
        }
        scoped_mpf val(mpfm);
        bool r = plugin->is_numeral(e, val);
        if (!r || !(mpfm.is_normal(val) || mpfm.is_denormal(val) || mpfm.is_zero(val) || mpfm.is_inf(val))) {
            SET_ERROR_CODE(Z3_INVALID_ARG);
            return "";
        }
        unsigned ebits = val.get().get_ebits();
        mpf_exp_t exp;
        if (biased) {
            exp = mpfm.is_zero(val) ? 0 :
                  mpfm.is_inf(val) ? mpfm.mk_top_exp(ebits) :
                  mpfm.bias_exp(ebits, mpfm.exp(val));            
        }
        else {
            exp = mpfm.is_zero(val) ? 0 :
                  mpfm.is_inf(val) ? mpfm.mk_top_exp(ebits) :
                  mpfm.is_denormal(val) ? mpfm.mk_min_exp(ebits) :
                  mpfm.exp(val);
        }
        std::stringstream ss;
        ss << exp;
        return mk_c(c)->mk_external_string(ss.str());
        Z3_CATCH_RETURN("");
    }

    Z3_bool Z3_API Z3_fpa_get_numeral_exponent_int64(Z3_context c, Z3_ast t, __int64 * n, Z3_bool biased) {
        Z3_TRY;
        LOG_Z3_fpa_get_numeral_exponent_int64(c, t, n, biased);
        RESET_ERROR_CODE();
        if (n == 0) {
            SET_ERROR_CODE(Z3_INVALID_ARG);
            return 0;
        }
        ast_manager & m = mk_c(c)->m();
        mpf_manager & mpfm = mk_c(c)->fpautil().fm();
        family_id fid = mk_c(c)->get_fpa_fid();
        fpa_decl_plugin * plugin = (fpa_decl_plugin*)m.get_plugin(mk_c(c)->get_fpa_fid());
        SASSERT(plugin != 0);
        expr * e = to_expr(t);
        if (!is_app(e) || is_app_of(e, fid, OP_FPA_NAN) || !is_fp(c, t)) {
            SET_ERROR_CODE(Z3_INVALID_ARG);
            *n = 0;
            return 0;
        }
        scoped_mpf val(mpfm);
        bool r = plugin->is_numeral(e, val);
        if (!r || !(mpfm.is_normal(val) || mpfm.is_denormal(val) || mpfm.is_zero(val) || mpfm.is_inf(val))) {
            SET_ERROR_CODE(Z3_INVALID_ARG);
            *n = 0;
            return 0;
        }
        unsigned ebits = val.get().get_ebits();
        if (biased) {
            *n = mpfm.is_zero(val) ? 0 :
                 mpfm.is_inf(val) ? mpfm.mk_top_exp(ebits) :
                 mpfm.bias_exp(ebits, mpfm.exp(val));
        }
        else {
            *n = mpfm.is_zero(val) ? 0 :
                 mpfm.is_inf(val) ? mpfm.mk_top_exp(ebits) :
                  mpfm.is_denormal(val) ? mpfm.mk_min_exp(ebits) :
                 mpfm.exp(val);
        }
        return 1;
        Z3_CATCH_RETURN(0);
    }

    Z3_ast Z3_API Z3_fpa_get_numeral_exponent_bv(Z3_context c, Z3_ast t, Z3_bool biased) {
        Z3_TRY;
        LOG_Z3_fpa_get_numeral_exponent_bv(c, t, biased);
        RESET_ERROR_CODE();
        CHECK_NON_NULL(t, 0);
        CHECK_VALID_AST(t, 0);
        ast_manager & m = mk_c(c)->m();
        mpf_manager & mpfm = mk_c(c)->fpautil().fm();
        family_id fid = mk_c(c)->get_fpa_fid();
        fpa_decl_plugin * plugin = (fpa_decl_plugin*)m.get_plugin(fid);
        expr * e = to_expr(t);
        if (!is_app(e) || is_app_of(e, fid, OP_FPA_NAN) || !is_fp(c, t)) {
            SET_ERROR_CODE(Z3_INVALID_ARG);
            RETURN_Z3(0);
        }
        scoped_mpf val(mpfm);
        bool r = plugin->is_numeral(e, val);
        if (!r || !(mpfm.is_normal(val) || mpfm.is_denormal(val) || mpfm.is_zero(val) || mpfm.is_inf(val))) {
            SET_ERROR_CODE(Z3_INVALID_ARG);
            RETURN_Z3(0);
        }
        unsigned ebits = val.get().get_ebits();
        mpf_exp_t exp;
        if (biased) {
            exp = mpfm.is_zero(val) ? 0 :
                  mpfm.is_inf(val) ? mpfm.mk_top_exp(ebits) :
                  mpfm.bias_exp(ebits, mpfm.exp(val));
        }
        else {
            exp = mpfm.is_zero(val) ? 0 :
                  mpfm.is_inf(val) ? mpfm.mk_top_exp(ebits) :
                  mpfm.is_denormal(val) ? mpfm.mk_min_exp(ebits) :
                  mpfm.exp(val);
        }
        app * a = mk_c(c)->bvutil().mk_numeral(exp, ebits);
        mk_c(c)->save_ast_trail(a);
        RETURN_Z3(of_expr(a));
        Z3_CATCH_RETURN(0);
    }

    Z3_ast Z3_API Z3_mk_fpa_to_ieee_bv(Z3_context c, Z3_ast t) {
        Z3_TRY;
        LOG_Z3_mk_fpa_to_ieee_bv(c, t);
        RESET_ERROR_CODE();
        if (!is_fp(c, t)) {
            SET_ERROR_CODE(Z3_INVALID_ARG);
            RETURN_Z3(0);
        }
        api::context * ctx = mk_c(c);
        Z3_ast r = of_ast(ctx->fpautil().mk_to_ieee_bv(to_expr(t)));
        RETURN_Z3(r);
        Z3_CATCH_RETURN(0);
    }

    Z3_ast Z3_API Z3_mk_fpa_to_fp_int_real(Z3_context c, Z3_ast rm, Z3_ast exp, Z3_ast sig, Z3_sort s) {
        Z3_TRY;
        LOG_Z3_mk_fpa_to_fp_int_real(c, rm, exp, sig, s);
        RESET_ERROR_CODE();
        api::context * ctx = mk_c(c);
        fpa_util & fu = ctx->fpautil();
        if (!fu.is_rm(to_expr(rm)) ||
            !ctx->autil().is_int(to_expr(exp)) ||
            !ctx->autil().is_real(to_expr(sig)) ||
            !fu.is_float(to_sort(s))) {
            SET_ERROR_CODE(Z3_INVALID_ARG);
            return 0;
        }
        expr * a = fu.mk_to_fp(to_sort(s), to_expr(rm), to_expr(exp), to_expr(sig));
        ctx->save_ast_trail(a);
        RETURN_Z3(of_expr(a));
        Z3_CATCH_RETURN(0);
    }

    Z3_bool Z3_API Z3_fpa_is_numeral_nan(Z3_context c, Z3_ast t) {
        Z3_TRY;
        LOG_Z3_fpa_is_numeral_nan(c, t);
        RESET_ERROR_CODE();
        api::context * ctx = mk_c(c);
        fpa_util & fu = ctx->fpautil();
        if (!is_expr(t) || !fu.is_numeral(to_expr(t))) {
            SET_ERROR_CODE(Z3_INVALID_ARG);
            return 0;
        }
        return fu.is_nan(to_expr(t));
        Z3_CATCH_RETURN(Z3_FALSE);
    }

    Z3_bool Z3_API Z3_fpa_is_numeral_inf(Z3_context c, Z3_ast t) {
        Z3_TRY;
        LOG_Z3_fpa_is_numeral_inf(c, t);
        RESET_ERROR_CODE();
        api::context * ctx = mk_c(c);
        fpa_util & fu = ctx->fpautil();
        if (!is_expr(t) || !fu.is_numeral(to_expr(t))) {
            SET_ERROR_CODE(Z3_INVALID_ARG);
            return 0;
        }
        return fu.is_inf(to_expr(t));
        Z3_CATCH_RETURN(Z3_FALSE);
    }

    Z3_bool Z3_API Z3_fpa_is_numeral_zero(Z3_context c, Z3_ast t) {
        Z3_TRY;
        LOG_Z3_fpa_is_numeral_zero(c, t);
        RESET_ERROR_CODE();
        api::context * ctx = mk_c(c);
        fpa_util & fu = ctx->fpautil();
        if (!is_expr(t) || !fu.is_numeral(to_expr(t))) {
            SET_ERROR_CODE(Z3_INVALID_ARG);
            return 0;
        }
        return fu.is_zero(to_expr(t));
        Z3_CATCH_RETURN(Z3_FALSE);
    }

    Z3_bool Z3_API Z3_fpa_is_numeral_normal(Z3_context c, Z3_ast t) {
        Z3_TRY;
        LOG_Z3_fpa_is_numeral_normal(c, t);
        RESET_ERROR_CODE();
        api::context * ctx = mk_c(c);
        fpa_util & fu = ctx->fpautil();
        if (!is_expr(t) || !fu.is_numeral(to_expr(t))) {
            SET_ERROR_CODE(Z3_INVALID_ARG);
            return 0;
        }
        return fu.is_normal(to_expr(t));
        Z3_CATCH_RETURN(Z3_FALSE);
    }

    Z3_bool Z3_API Z3_fpa_is_numeral_subnormal(Z3_context c, Z3_ast t) {
        Z3_TRY;
        LOG_Z3_fpa_is_numeral_subnormal(c, t);
        RESET_ERROR_CODE();
        api::context * ctx = mk_c(c);
        fpa_util & fu = ctx->fpautil();
        if (!is_expr(t) || !fu.is_numeral(to_expr(t))) {
            SET_ERROR_CODE(Z3_INVALID_ARG);
            return 0;
        }
        return fu.is_subnormal(to_expr(t));
        Z3_CATCH_RETURN(Z3_FALSE);
    }

    Z3_bool Z3_API Z3_fpa_is_numeral_positive(Z3_context c, Z3_ast t) {
        Z3_TRY;
        LOG_Z3_fpa_is_numeral_positive(c, t);
        RESET_ERROR_CODE();
        api::context * ctx = mk_c(c);
        fpa_util & fu = ctx->fpautil();
        if (!is_expr(t) || !fu.is_numeral(to_expr(t))) {
            SET_ERROR_CODE(Z3_INVALID_ARG);
            return 0;
        }
        return fu.is_positive(to_expr(t));
        Z3_CATCH_RETURN(Z3_FALSE);
    }

    Z3_bool Z3_API Z3_fpa_is_numeral_negative(Z3_context c, Z3_ast t) {
        Z3_TRY;
        LOG_Z3_fpa_is_numeral_negative(c, t);
        RESET_ERROR_CODE();
        api::context * ctx = mk_c(c);
        fpa_util & fu = ctx->fpautil();
        if (!is_expr(t) || !fu.is_numeral(to_expr(t))) {
            SET_ERROR_CODE(Z3_INVALID_ARG);
            return 0;
        }
        return fu.is_negative(to_expr(t));
        Z3_CATCH_RETURN(Z3_FALSE);
    }

};<|MERGE_RESOLUTION|>--- conflicted
+++ resolved
@@ -909,15 +909,12 @@
         Z3_TRY;
         LOG_Z3_fpa_get_numeral_sign(c, t, sgn);
         RESET_ERROR_CODE();
-<<<<<<< HEAD
-        if (sgn == 0) {
-            SET_ERROR_CODE(Z3_INVALID_ARG);
-            return 0;
-        }
-=======
         CHECK_NON_NULL(t, 0);
         CHECK_VALID_AST(t, 0);
->>>>>>> 80e136f0
+        if (sgn == 0) {
+            SET_ERROR_CODE(Z3_INVALID_ARG);
+            return 0;
+        }
         ast_manager & m = mk_c(c)->m();
         mpf_manager & mpfm = mk_c(c)->fpautil().fm();
         family_id fid = mk_c(c)->get_fpa_fid();
@@ -1042,6 +1039,8 @@
         Z3_TRY;
         LOG_Z3_fpa_get_numeral_significand_uint64(c, t, n);
         RESET_ERROR_CODE();
+        CHECK_NON_NULL(t, 0);
+        CHECK_VALID_AST(t, 0);
         if (n == 0) {
             SET_ERROR_CODE(Z3_INVALID_ARG);
             return 0;
@@ -1077,6 +1076,8 @@
         Z3_TRY;
         LOG_Z3_fpa_get_numeral_exponent_string(c, t, biased);
         RESET_ERROR_CODE();
+        CHECK_NON_NULL(t, 0);
+        CHECK_VALID_AST(t, 0);
         ast_manager & m = mk_c(c)->m();
         mpf_manager & mpfm = mk_c(c)->fpautil().fm();
         family_id fid = mk_c(c)->get_fpa_fid();
@@ -1116,6 +1117,8 @@
         Z3_TRY;
         LOG_Z3_fpa_get_numeral_exponent_int64(c, t, n, biased);
         RESET_ERROR_CODE();
+        CHECK_NON_NULL(t, 0);
+        CHECK_VALID_AST(t, 0);
         if (n == 0) {
             SET_ERROR_CODE(Z3_INVALID_ARG);
             return 0;
@@ -1198,6 +1201,8 @@
         Z3_TRY;
         LOG_Z3_mk_fpa_to_ieee_bv(c, t);
         RESET_ERROR_CODE();
+        CHECK_NON_NULL(t, 0);
+        CHECK_VALID_AST(t, 0);
         if (!is_fp(c, t)) {
             SET_ERROR_CODE(Z3_INVALID_ARG);
             RETURN_Z3(0);
