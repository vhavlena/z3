/*++
Copyright (c) 2017 Microsoft Corporation

Module Name:

    <name>

Abstract:

    <abstract>

Author:

    Lev Nachmanson (levnach)

Revision History:


--*/
#pragma once

#include "util/vector.h"
#include <utility>
#include <set>
#include "math/lp/static_matrix.h"
namespace lp {
// each assignment for this matrix should be issued only once!!!

inline void addmul(double& r, double a, double b) { r += a*b; }
inline void addmul(mpq& r, mpq const& a, mpq const& b) { r.addmul(a, b); }

template <typename T, typename X>
void  static_matrix<T, X>::init_row_columns(unsigned m, unsigned n) {
    lp_assert(m_rows.size() == 0 && m_columns.size() == 0);
    for (unsigned i = 0; i < m; i++) {
        m_rows.push_back(row_strip<T>());
    }
    for (unsigned j = 0; j < n; j++) {
        m_columns.push_back(column_strip());
    }
}


template <typename T, typename X> void static_matrix<T, X>::scan_row_ii_to_offset_vector(const row_strip<T> & rvals) {
    for (unsigned j = 0; j < rvals.size(); j++)
        m_vector_of_row_offsets[rvals[j].var()] = j;
}


template <typename T, typename X> bool static_matrix<T, X>::pivot_row_to_row_given_cell(unsigned i, column_cell & c, unsigned pivot_col) {
    unsigned ii = c.var();
    lp_assert(i < row_count() && ii < column_count() && i != ii);
    T alpha = -get_val(c);
    lp_assert(!is_zero(alpha));
    auto & rowii = m_rows[ii];
    remove_element(rowii, rowii[c.offset()]);
    scan_row_ii_to_offset_vector(rowii);
    unsigned prev_size_ii = rowii.size();
    // run over the pivot row and update row ii
    for (const auto & iv : m_rows[i]) {
        unsigned j = iv.var();
        if (j == pivot_col) continue;
        lp_assert(!is_zero(iv.coeff()));
        int j_offs = m_vector_of_row_offsets[j];
        if (j_offs == -1) { // it is a new element
            T alv = alpha * iv.coeff();
            add_new_element(ii, j, alv);
        }
        else {
            addmul(rowii[j_offs].coeff(), iv.coeff(), alpha);
        }
    }
    // clean the work vector
    for (unsigned k = 0; k < prev_size_ii; k++) {
        m_vector_of_row_offsets[rowii[k].var()] = -1;
    }

    // remove zeroes
    for (unsigned k = rowii.size(); k-- > 0;  ) {
        if (is_zero(rowii[k].coeff()))
            remove_element(rowii, rowii[k]);
    }
    return !rowii.empty();
}


// constructor that copies columns of the basis from A
template <typename T, typename X>
static_matrix<T, X>::static_matrix(static_matrix const &A, unsigned * /* basis */) :
    m_vector_of_row_offsets(A.column_count(), numeric_traits<T>::zero()) {
    unsigned m = A.row_count();
    init_row_columns(m, m);
    for (; m-- > 0; ) 
        for (auto & col : A.m_columns[m]) 
<<<<<<< HEAD
            set(col.var(), m, A.get_val(col));
=======
            set(col.var(), m, A.get_column_cell(col));
>>>>>>> 6f24123f
}

template <typename T, typename X> void static_matrix<T, X>::clear() {
    m_vector_of_row_offsets.clear();
    m_rows.clear();
    m_columns.clear();
}

template <typename T, typename X> void static_matrix<T, X>::init_vector_of_row_offsets() {
    m_vector_of_row_offsets.clear();
    m_vector_of_row_offsets.resize(column_count(), -1);
}

template <typename T, typename X> void static_matrix<T, X>::init_empty_matrix(unsigned m, unsigned n) {
    init_vector_of_row_offsets();
    init_row_columns(m, n);
}

template <typename T, typename X> unsigned static_matrix<T, X>::lowest_row_in_column(unsigned col) {
    lp_assert(col < column_count());
    column_strip & colstrip = m_columns[col];
    lp_assert(colstrip.size() > 0);
    unsigned ret = 0;
    for (auto & t : colstrip) {
        if (t.var() > ret) {
            ret = t.var();
        }
    }
    return ret;
}

template <typename T, typename X> void static_matrix<T, X>::forget_last_columns(unsigned how_many_to_forget) {
    lp_assert(m_columns.size() >= how_many_to_forget);
    unsigned j = column_count() - 1;
    for (; how_many_to_forget-- > 0; ) {
        remove_last_column(j --);
    }
}

template <typename T, typename X> void static_matrix<T, X>::remove_last_column(unsigned j) {
    column_strip & col = m_columns.back();
    for (auto & it : col) {
        auto & row = m_rows[it.var()];
        unsigned offset = row.size() - 1;
        for (auto row_it = row.rbegin(); row_it != row.rend(); row_it ++) {
            if (row_it.var() == j) {
                row.erase(row.begin() + offset);
                break;
            }
            offset--;
        }
    }
    m_columns.pop_back();
    m_vector_of_row_offsets.pop_back();
}

template <typename T, typename X> void static_matrix<T, X>::set(unsigned row, unsigned col, T const & val) {
    if (numeric_traits<T>::is_zero(val)) return;
    lp_assert(row < row_count() && col < column_count());
    auto & r = m_rows[row];
    unsigned offs_in_cols = m_columns[col].size();
    m_columns[col].push_back(make_column_cell(row, r.size()));
    r.push_back(make_row_cell(col, offs_in_cols, val));
}

template <typename T, typename X>
std::set<std::pair<unsigned, unsigned>>  static_matrix<T, X>::get_domain() {
    std::set<std::pair<unsigned, unsigned>> ret;
    for (unsigned i = 0; i < m_rows.size(); i++) {
        for (auto &cell : m_rows[i]) {
            ret.insert(std::make_pair(i, cell.var()));
        }
    }
    return ret;
}


template <typename T, typename X> T static_matrix<T, X>::get_max_abs_in_row(unsigned row) const {
    T ret = numeric_traits<T>::zero();
    for (auto & t : m_rows[row]) {
        T a = abs(t.coeff());
        if (a > ret) {
            ret = a;
        }
    }
    return ret;
}

template <typename T, typename X> T static_matrix<T, X>::get_min_abs_in_row(unsigned row) const {
    bool first_time = true;
    T ret = numeric_traits<T>::zero();
    for (auto & t : m_rows[row]) {
        T a = abs(t.coeff());
        if (first_time) {
            ret = a;
            first_time = false;
        } else if (a < ret) {
            ret = a;
        }
    }
    return ret;
}


template <typename T, typename X> T static_matrix<T, X>::get_max_abs_in_column(unsigned column) const {
    T ret = numeric_traits<T>::zero();
    for (const auto & t : m_columns[column]) {
        T a = abs(get_val(t));
        if (a > ret) {
            ret = a;
        }
    }
    return ret;
}

template <typename T, typename X> T static_matrix<T, X>::get_min_abs_in_column(unsigned column) const {
    bool first_time = true;
    T ret = numeric_traits<T>::zero();
    for (auto & t : m_columns[column]) {
        T a = abs(get_val(t));
        if (first_time) {
            first_time = false;
            ret = a;
        } else if (a < ret) {
            ret = a;
        }
    }
    return ret;
}

#ifdef Z3DEBUG
template <typename T, typename X> void static_matrix<T, X>::check_consistency() {
    std::unordered_map<std::pair<unsigned, unsigned>, T> by_rows;
    for (unsigned i = 0; i < m_rows.size(); i++) {
        for (auto & t : m_rows[i]) {
            std::pair<unsigned, unsigned> p(i, t.var());
            lp_assert(by_rows.find(p) == by_rows.end());
            by_rows[p] = t.coeff();
        }
    }
    std::unordered_map<std::pair<unsigned, unsigned>, T> by_cols;
    for (unsigned i = 0; i < m_columns.size(); i++) {
        for (auto & t : m_columns[i]) {
            std::pair<unsigned, unsigned> p(t.var(), i);
            lp_assert(by_cols.find(p) == by_cols.end());
            by_cols[p] = get_val(t);
        }
    }
    lp_assert(by_rows.size() == by_cols.size());

    for (auto & t : by_rows) {
        auto ic = by_cols.find(t.first);
        lp_assert(ic != by_cols.end());
        lp_assert(t.second == ic->second);
    }
}
#endif


template <typename T, typename X> void static_matrix<T, X>::cross_out_row(unsigned k) {
#ifdef Z3DEBUG
    check_consistency();
#endif
    cross_out_row_from_columns(k, m_rows[k]);
    fix_row_indices_in_each_column_for_crossed_row(k);
    m_rows.erase(m_rows.begin() + k);
#ifdef Z3DEBUG
    regen_domain();
    check_consistency();
#endif
}

template <typename T, typename X> void static_matrix<T, X>::fix_row_indices_in_each_column_for_crossed_row(unsigned k) {
    for (auto & column : m_columns) 
        for (auto& cell : column)
            if (cell.var() > k) 
                cell.var()--;
}

template <typename T, typename X> void static_matrix<T, X>::cross_out_row_from_columns(unsigned k, row_strip<T> & row) {
    for (auto & t : row) {
        cross_out_row_from_column(t.var(), k);
    }
}

template <typename T, typename X> void static_matrix<T, X>::cross_out_row_from_column(unsigned col, unsigned k) {
    auto & s = m_columns[col];
    for (unsigned i = 0; i < s.size(); i++) {
        if (s[i].var() == k) {
            s.erase(s.begin() + i);
            break;
        }
    }
}

template <typename T, typename X> T static_matrix<T, X>::get_elem(unsigned i, unsigned j) const { // should not be used in efficient code !!!!
    for (auto & t : m_rows[i]) {
        if (t.var() == j) {
            return t.coeff();
        }
    }
    return numeric_traits<T>::zero();
}

template <typename T, typename X> T static_matrix<T, X>::get_balance() const {
    T ret = zero_of_type<T>();
    for (unsigned i = 0; i < row_count();  i++) {
        ret += get_row_balance(i);
    }
    return ret;
}

template <typename T, typename X> T static_matrix<T, X>::get_row_balance(unsigned row) const {
    T ret = zero_of_type<T>();
    for (auto & t : m_rows[row]) {
        if (numeric_traits<T>::is_zero(t.coeff())) continue;
        T a = abs(t.coeff());
        numeric_traits<T>::log(a);
        ret += a * a;
    }
    return ret;
}

template <typename T, typename X> bool static_matrix<T, X>::is_correct() const {
    for (auto & row : m_rows) {
        std::unordered_set<unsigned> s;
        for (auto & rc : row) {
            if (s.find(rc.var()) != s.end()) 
                return false;
            s.insert(rc.var());
            if (rc.var() >= m_columns.size())
                return false;
            if (rc.offset() >= m_columns[rc.var()].size())
                return false;
            if (rc.coeff() != get_val(m_columns[rc.var()][rc.offset()]))
                return false;
            if (is_zero(rc.coeff())) 
                return false;            
        }
    }
    
    for (auto & column : m_columns) {
        std::unordered_set<unsigned> s;
        for (auto & cc : column) {
            if (s.find(cc.var()) != s.end()) 
                return false;
            s.insert(cc.var());
            if (cc.var() >= m_rows.size())
                return false;
            if (cc.offset() >= m_rows[cc.var()].size())
                return false;
            if (get_val(cc) != m_rows[cc.var()][cc.offset()].coeff())
                return false;
        }
    }    
    return true;
}

template <typename T, typename X>
void static_matrix<T, X>::remove_element(vector<row_cell<T>> & row_vals, row_cell<T> & row_el_iv) {
    unsigned column_offset = row_el_iv.offset();
    auto & column_vals = m_columns[row_el_iv.var()];
    column_cell& cs = m_columns[row_el_iv.var()][column_offset];
    unsigned row_offset = cs.offset();
    if (column_offset != column_vals.size() - 1) {
        auto & cc = column_vals[column_offset] = column_vals.back(); // copy from the tail
        m_rows[cc.var()][cc.offset()].offset() = column_offset;
    }
    
    if (row_offset != row_vals.size() - 1) {
        auto & rc = row_vals[row_offset] = row_vals.back(); // copy from the tail
        m_columns[rc.var()][rc.offset()].offset() = row_offset;
    }

    column_vals.pop_back();
    row_vals.pop_back();
}

template <typename T, typename X>
void static_matrix<T, X>::add_new_element(unsigned row, unsigned col, const T& val) {
    auto & row_vals = m_rows[row];
    auto & col_vals = m_columns[col];
    unsigned row_el_offs = row_vals.size();
    unsigned col_el_offs = col_vals.size();
    row_vals.push_back(row_cell<T>(col, col_el_offs, val));
    col_vals.push_back(column_cell(row, row_el_offs));
}

}<|MERGE_RESOLUTION|>--- conflicted
+++ resolved
@@ -92,11 +92,7 @@
     init_row_columns(m, m);
     for (; m-- > 0; ) 
         for (auto & col : A.m_columns[m]) 
-<<<<<<< HEAD
-            set(col.var(), m, A.get_val(col));
-=======
             set(col.var(), m, A.get_column_cell(col));
->>>>>>> 6f24123f
 }
 
 template <typename T, typename X> void static_matrix<T, X>::clear() {
