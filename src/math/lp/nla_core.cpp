 /*++
Copyright (c) 2017 Microsoft Corporation

Module Name:

    nla_core.cpp

Author:
    Lev Nachmanson (levnach)
    Nikolaj Bjorner (nbjorner)

--*/
#include "util/uint_set.h"
#include "math/lp/nla_core.h"
#include "math/lp/factorization_factory_imp.h"
#include "math/lp/nex.h"
#include "math/grobner/pdd_solver.h"
#include "math/dd/pdd_interval.h"
#include "math/dd/pdd_eval.h"
namespace nla {

typedef lp::lar_term term;

core::core(lp::lar_solver& s, params_ref const& p, reslimit & lim) :
    m_evars(),
    lra(s),
    m_reslim(lim),
    m_params(p),
    m_tangents(this),
    m_basics(this),
    m_order(this),
    m_monotone(this),
    m_powers(*this),
    m_divisions(*this),
    m_intervals(this, lim),
    m_monomial_bounds(this),
    m_horner(this),
    m_grobner(this),
    m_emons(m_evars),
    m_use_nra_model(false),
    m_nra(s, m_nra_lim, *this) 
{
    m_nlsat_delay = lp_settings().nlsat_delay();
}
    
bool core::compare_holds(const rational& ls, llc cmp, const rational& rs) const {
    switch(cmp) {
    case llc::LE: return ls <= rs;
    case llc::LT: return ls < rs;
    case llc::GE: return ls >= rs;
    case llc::GT: return ls > rs;
    case llc::EQ: return ls == rs;
    case llc::NE: return ls != rs;
    default: SASSERT(false);
    };
        
    return false;
}

rational core::value(const lp::lar_term& r) const {
    rational ret(0);
    for (lp::lar_term::ival t : r) 
        ret += t.coeff() * val(t.column());
    return ret;
}

lp::lar_term core::subs_terms_to_columns(const lp::lar_term& t) const {
    lp::lar_term r;
    for (lp::lar_term::ival p : t) {
        lpvar j = p.column();
        if (lp::tv::is_term(j))
            j = lra.map_term_index_to_column_index(j);
        r.add_monomial(p.coeff(), j);
    }
    return r;
} 
    
bool core::ineq_holds(const ineq& n) const {
    return compare_holds(value(n.term()), n.cmp(), n.rs());
}

bool core::lemma_holds(const lemma& l) const {
    for (const ineq &i : l.ineqs()) 
        if (ineq_holds(i))
            return true;
    return false;
}

lpvar core::map_to_root(lpvar j) const {
    return m_evars.find(j).var();
}
    
svector<lpvar> core::sorted_rvars(const factor& f) const {
    if (f.is_var()) {
        svector<lpvar> r; r.push_back(map_to_root(f.var()));
        return r;
    }
    return m_emons[f.var()].rvars();
}

// the value of the factor is equal to the value of the variable multiplied
// by the canonize_sign
bool core::canonize_sign(const factor& f) const {
    return f.sign() ^ (f.is_var()? canonize_sign(f.var()) : canonize_sign(m_emons[f.var()]));
}

bool core::canonize_sign(lpvar j) const {
    return m_evars.find(j).sign();        
}

bool core::canonize_sign_is_correct(const monic& m) const {
    bool r = false;
    for (lpvar j : m.vars()) {
        r ^= canonize_sign(j);
    }
    return r == m.rsign();
}

bool core::canonize_sign(const monic& m) const {
    SASSERT(canonize_sign_is_correct(m));
    return m.rsign();
}

bool core::canonize_sign(const factorization& f) const {
    bool r = false;
    for (const factor & a : f) 
        r ^= canonize_sign(a);
    return r;
}

void core::add_monic(lpvar v, unsigned sz, lpvar const* vs) {
    m_add_buffer.resize(sz);
    for (unsigned i = 0; i < sz; i++) {
        lpvar j = vs[i];
        if (lp::tv::is_term(j))
            j = lra.map_term_index_to_column_index(j);
        m_add_buffer[i] = j;
    }
    m_emons.add(v, m_add_buffer);
}
    
void core::push() {
    TRACE("nla_solver_verbose", tout << "\n";);
    m_emons.push();
}

     
void core::pop(unsigned n) {
    TRACE("nla_solver_verbose", tout << "n = " << n << "\n";);
    m_emons.pop(n);
    SASSERT(elists_are_consistent(false));
}

rational core::product_value(const monic& m) const {
    rational r(1);
    for (auto j : m.vars()) {
        r *= lra.get_column_value(j).x;
    }
    return r;
}
    
// return true iff the monic value is equal to the product of the values of the factors
//                 or if the variable associated with the monomial is not relevant.
bool core::check_monic(const monic& m) const {    
#if 0
    // TODO test this
    if (!is_relevant(m.var()))
        return true;
#endif
    if (lra.column_is_int(m.var()) && !lra.get_column_value(m.var()).is_int())
        return true;
    
    bool ret = product_value(m) == lra.get_column_value(m.var()).x; 
    CTRACE("nla_solver_check_monic", !ret, print_monic(m, tout) << '\n';);
    return ret;
}
    

template <typename T>
std::ostream& core::print_product(const T & m, std::ostream& out) const {
    bool first = true;
    for (lpvar v : m) {
        if (!first) out << "*"; else first = false;
        if (lp_settings().print_external_var_name())
            out << "(" << lra.get_variable_name(v) << "=" << val(v) << ")";
        else
            out << "(j" << v << " = " << val(v) << ")";
            
    }
    return out;
}
template <typename T>
std::string core::product_indices_str(const T & m) const {
    std::stringstream out;
    bool first = true;
    for (lpvar v : m) {
        if (!first)
            out << "*";
        else
            first = false;
        out << "j" << v;;
    }
    return out.str();
}

std::ostream & core::print_factor(const factor& f, std::ostream& out) const {
    if (f.sign())
        out << "- ";
    if (f.is_var()) {
        out << "VAR,  " << pp(f.var());
    } else {
        out << "MON, v" << m_emons[f.var()] << " = ";
        print_product(m_emons[f.var()].rvars(), out);
    }
    out << "\n";
    return out;
}

std::ostream & core::print_factor_with_vars(const factor& f, std::ostream& out) const {
    if (f.is_var()) {
        out << pp(f.var());
    } 
    else {
        out << " MON = " << pp_mon_with_vars(*this, m_emons[f.var()]);
    }
    return out;
}

std::ostream& core::print_monic(const monic& m, std::ostream& out) const {
    if (lp_settings().print_external_var_name())
        out << "([" << m.var() << "] = " << lra.get_variable_name(m.var()) << " = " << val(m.var()) << " = ";
    else 
        out << "(j" << m.var() << " = " << val(m.var()) << " = ";
    print_product(m.vars(), out) << ")\n";
    return out;
}


std::ostream& core::print_bfc(const factorization& m, std::ostream& out) const {
    SASSERT(m.size() == 2);
    out << "( x = " << pp(m[0]) << "* y = " << pp(m[1]) << ")";
    return out;
}

std::ostream& core::print_monic_with_vars(lpvar v, std::ostream& out) const {
    return print_monic_with_vars(m_emons[v], out);
}
template <typename T>
std::ostream& core::print_product_with_vars(const T& m, std::ostream& out) const {
    print_product(m, out) << "\n";
    for (unsigned k = 0; k < m.size(); k++) {
        print_var(m[k], out);
    }
    return out;
}

std::ostream& core::print_monic_with_vars(const monic& m, std::ostream& out) const {
    out << "[" << pp(m.var()) << "]\n";
    out << "vars:"; print_product_with_vars(m.vars(), out) << "\n";
    if (m.vars() == m.rvars())
        out << "same rvars, and m.rsign = " << m.rsign() << " of course\n";
    else {
        out << "rvars:"; print_product_with_vars(m.rvars(), out) << "\n";
        out << "rsign:" << m.rsign() << "\n";
    }
    return out;
}

std::ostream& core::print_explanation(const lp::explanation& exp, std::ostream& out) const {
    out << "expl: ";
    unsigned i = 0;
    for (auto p : exp) {
        out << "(" << p.ci() << ")";
        lra.constraints().display(out, [this](lpvar j) { return var_str(j);}, p.ci());
        if (++i < exp.size())
            out << "      ";
    }
    return out;
}

bool core::explain_upper_bound(const lp::lar_term& t, const rational& rs, lp::explanation& e) const {
    rational b(0); // the bound
    for (lp::lar_term::ival p : t) {
        rational pb;
        if (explain_coeff_upper_bound(p, pb, e)) {
            b += pb;
        } else {
            e.clear();
            return false;
        }
    }
    if (b > rs ) {
        e.clear();
        return false;
    }
    return true;
}
bool core::explain_lower_bound(const lp::lar_term& t, const rational& rs, lp::explanation& e) const {
    rational b(0); // the bound
    for (lp::lar_term::ival p : t) {
        rational pb;
        if (explain_coeff_lower_bound(p, pb, e)) {
            b += pb;
        } else {
            e.clear();
            return false;
        }
    }
    if (b < rs ) {
        e.clear();
        return false;
    }
    return true;
}

bool core::explain_coeff_lower_bound(const lp::lar_term::ival& p, rational& bound, lp::explanation& e) const {
    const rational& a = p.coeff();
    SASSERT(!a.is_zero());
    if (a.is_pos()) {
        auto* dep = lra.get_column_lower_bound_witness(p.column());
        if (!dep)
            return false;
        bound = a * lra.get_lower_bound(p.column()).x;
        lra.push_explanation(dep, e);
        return true;
    }
    // a.is_neg()
    auto* dep = lra.get_column_upper_bound_witness(p.column());
    if (!dep)
        return false;
    bound = a * lra.get_upper_bound(p.column()).x;
    lra.push_explanation(dep, e);
    return true;
}

bool core::explain_coeff_upper_bound(const lp::lar_term::ival& p, rational& bound, lp::explanation& e) const {
    const rational& a = p.coeff();
    lpvar j = p.column();
    SASSERT(!a.is_zero());
    if (a.is_neg()) {
        auto *dep = lra.get_column_lower_bound_witness(j);
        if (!dep)
            return false;
        bound = a * lra.get_lower_bound(j).x;
        lra.push_explanation(dep, e);
        return true;
    }
    // a.is_pos()
    auto* dep = lra.get_column_upper_bound_witness(j);
    if (!dep)
        return false;
    bound = a * lra.get_upper_bound(j).x;
    lra.push_explanation(dep, e);
    return true;
}
    
// return true iff the negation of the ineq can be derived from the constraints
bool core::explain_ineq(new_lemma& lemma, const lp::lar_term& t, llc cmp, const rational& rs) {
    // check that we have something like 0 < 0, which is always false and can be safely
    // removed from the lemma
        
    if (t.is_empty() && rs.is_zero() &&
        (cmp == llc::LT || cmp == llc::GT || cmp == llc::NE)) return true;
    lp::explanation exp;
    bool r;
    switch (negate(cmp)) {
    case llc::LE:
        r = explain_upper_bound(t, rs, exp);
        break;
    case llc::LT:
        r = explain_upper_bound(t, rs - rational(1), exp);
        break;
    case llc::GE: 
        r = explain_lower_bound(t, rs, exp);
        break;
    case llc::GT:
        r = explain_lower_bound(t, rs + rational(1), exp);
        break;

    case llc::EQ:
        r = (explain_lower_bound(t, rs, exp) && explain_upper_bound(t, rs, exp)) ||
            (rs.is_zero() && explain_by_equiv(t, exp));
        break;
    case llc::NE:
        // TBD - NB: does this work for Reals?
        r = explain_lower_bound(t, rs + rational(1), exp) || explain_upper_bound(t, rs - rational(1), exp);           
        break;
    default:
        UNREACHABLE();
        return false;
    }
    if (r) {
        lemma &= exp;
        return true;
    }
        
    return false;
}

/**
 * \brief
 if t is an octagon term -+x -+ y try to explain why the term always is
 equal zero
*/
bool core::explain_by_equiv(const lp::lar_term& t, lp::explanation& e) const {
    lpvar i,j;
    bool sign;
    if (!is_octagon_term(t, sign, i, j))
        return false;
    if (m_evars.find(signed_var(i, false)) != m_evars.find(signed_var(j, sign)))
        return false;
            
    m_evars.explain(signed_var(i, false), signed_var(j, sign), e);
    TRACE("nla_solver", tout << "explained :"; lra.print_term_as_indices(t, tout););
    return true;            
}

void core::mk_ineq_no_expl_check(new_lemma& lemma, lp::lar_term& t, llc cmp, const rational& rs) {
    TRACE("nla_solver_details", lra.print_term_as_indices(t, tout << "t = "););
    lemma |= ineq(cmp, t, rs);
    CTRACE("nla_solver", ineq_holds(ineq(cmp, t, rs)), print_ineq(ineq(cmp, t, rs), tout) << "\n";);
    SASSERT(!ineq_holds(ineq(cmp, t, rs)));
}

llc apply_minus(llc cmp) {
    switch(cmp) {
    case llc::LE: return llc::GE;
    case llc::LT: return llc::GT;
    case llc::GE: return llc::LE;
    case llc::GT: return llc::LT;
    default: break;
    }
    return cmp;
}   
    
// the monics should be equal by modulo sign but this is not so in the model
void core::fill_explanation_and_lemma_sign(new_lemma& lemma, const monic& a, const monic & b, rational const& sign) {
    SASSERT(sign == 1 || sign == -1);
    lemma &= a;
    lemma &= b;
    TRACE("nla_solver", tout << "used constraints: " << lemma;);
    SASSERT(lemma.num_ineqs() == 0);
    lemma |= ineq(term(rational(1), a.var(), -sign, b.var()), llc::EQ, 0);
}

// Replaces each variable index by the root in the tree and flips the sign if the var comes with a minus.
// Also sorts the result.
// 
svector<lpvar> core::reduce_monic_to_rooted(const svector<lpvar> & vars, rational & sign) const {
    svector<lpvar> ret;
    bool s = false;
    for (lpvar v : vars) {
        auto root = m_evars.find(v);
        s ^= root.sign();
        TRACE("nla_solver_eq",
              tout << pp(v) << " mapped to " << pp(root.var()) << "\n";);
        ret.push_back(root.var());
    }
    sign = rational(s? -1: 1);
    std::sort(ret.begin(), ret.end());
    return ret;
}


// Replaces definition m_v = v1* .. * vn by
// m_v = coeff * w1 * ... * wn, where w1, .., wn are canonical
// representatives, which are the roots of the equivalence tree, under current equations.
// 
monic_coeff core::canonize_monic(monic const& m) const {
    rational sign = rational(1);
    svector<lpvar> vars = reduce_monic_to_rooted(m.vars(), sign);
    return monic_coeff(vars, sign);
}

int core::vars_sign(const svector<lpvar>& v) {
    int sign = 1;
    for (lpvar j : v) {
        sign *= nla::rat_sign(val(j));
        if (sign == 0) 
            return 0;
    }
    return sign;
}
   
bool core::has_upper_bound(lpvar j) const {
    return lra.column_has_upper_bound(j);
} 

bool core::has_lower_bound(lpvar j) const {
    return lra.column_has_lower_bound(j);
} 
const rational& core::get_upper_bound(unsigned j) const {
    return lra.get_upper_bound(j).x;
}

const rational& core::get_lower_bound(unsigned j) const {
    return lra.get_lower_bound(j).x;
}    
    
bool core::zero_is_an_inner_point_of_bounds(lpvar j) const {
    if (has_upper_bound(j) && get_upper_bound(j) <= rational(0))            
        return false;
    if (has_lower_bound(j) && get_lower_bound(j) >= rational(0))            
        return false;
    return true;
}
    
int core::rat_sign(const monic& m) const {
    int sign = 1;
    for (lpvar j : m.vars()) {
        auto v = val(j);
        if (v.is_neg()) {
            sign = - sign;
            continue;
        }
        if (v.is_pos()) {
            continue;
        }
        sign = 0;
        break;
    }
    return sign;
}

// Returns true if the monic sign is incorrect
bool core::sign_contradiction(const monic& m) const {
    return  nla::rat_sign(var_val(m)) != rat_sign(m);
}

/*
  unsigned_vector eq_vars(lpvar j) const {
  TRACE("nla_solver_eq", tout << "j = " << pp(j) << "eqs = ";
  for(auto jj : m_evars.eq_vars(j)) tout << pp(jj) << " ";
  });
  return m_evars.eq_vars(j);
  }
*/

bool core::var_is_fixed_to_zero(lpvar j) const {
    return 
        lra.column_is_fixed(j) &&
        lra.get_lower_bound(j) == lp::zero_of_type<lp::impq>();
}
bool core::var_is_fixed_to_val(lpvar j, const rational& v) const {
    return 
        lra.column_is_fixed(j) &&
        lra.get_lower_bound(j) == lp::impq(v);
}

bool core::var_is_fixed(lpvar j) const {
    return lra.column_is_fixed(j);
}

bool core::var_is_free(lpvar j) const {
    return lra.column_is_free(j);
}

    
std::ostream & core::print_ineq(const ineq & in, std::ostream & out) const {
    lra.print_term_as_indices(in.term(), out);
    out << " " << lconstraint_kind_string(in.cmp()) << " " << in.rs();
    return out;
}

std::ostream & core::print_var(lpvar j, std::ostream & out) const {
    if (is_monic_var(j)) {
        print_monic(m_emons[j], out);
    }
        
    lra.print_column_info(j, out);
    signed_var jr = m_evars.find(j);
    out << "root=";
    if (jr.sign()) {
        out << "-";
    }
        
    out << lra.get_variable_name(jr.var()) << "\n";
    return out;
}

std::ostream & core::print_monics(std::ostream & out) const {
    for (auto &m : m_emons) {
        print_monic_with_vars(m, out);
    }
    return out;
}    

std::ostream & core::print_ineqs(const lemma& l, std::ostream & out) const {
    std::unordered_set<lpvar> vars;
    out << "ineqs: ";
    if (l.ineqs().size() == 0) {
        out << "conflict\n";
    } else {
        for (unsigned i = 0; i < l.ineqs().size(); i++) {
            auto & in = l.ineqs()[i]; 
            print_ineq(in, out);
            if (i + 1 < l.ineqs().size()) out << " or ";
            for (lp::lar_term::ival p: in.term())
                vars.insert(p.column());
        }
        out << std::endl;
        for (lpvar j : vars) {
            print_var(j, out);
        }
        out << "\n";
    }
    return out;
}
    
std::ostream & core::print_factorization(const factorization& f, std::ostream& out) const {
    if (f.is_mon()){
        out << "is_mon " << pp_mon(*this, f.mon());
    } 
    else {
        for (unsigned k = 0; k < f.size(); k++ ) {
            out << "(" << pp(f[k]) << ")";
            if (k < f.size() - 1)
                out << "*";
        }
    }
    return out;
}
    
bool core::find_canonical_monic_of_vars(const svector<lpvar>& vars, lpvar & i) const {
    monic const* sv = m_emons.find_canonical(vars);
    return sv && (i = sv->var(), true);
}

bool core::is_canonical_monic(lpvar j) const {
    return m_emons.is_canonical_monic(j);
}


void core::trace_print_monic_and_factorization(const monic& rm, const factorization& f, std::ostream& out) const {
    out << "rooted vars: ";
    print_product(rm.rvars(), out) << "\n";
    out << "mon:   " << pp_mon(*this, rm.var()) << "\n";
    out << "value: " << var_val(rm) << "\n";
    print_factorization(f, out << "fact: ") << "\n";
}


bool core::var_has_positive_lower_bound(lpvar j) const {
    return lra.column_has_lower_bound(j) && lra.get_lower_bound(j) > lp::zero_of_type<lp::impq>();
}

bool core::var_has_negative_upper_bound(lpvar j) const {
    return lra.column_has_upper_bound(j) && lra.get_upper_bound(j) < lp::zero_of_type<lp::impq>();
}
    
bool core::var_is_separated_from_zero(lpvar j) const {
    return
        var_has_negative_upper_bound(j) ||
        var_has_positive_lower_bound(j);
}
    

bool core::vars_are_equiv(lpvar a, lpvar b) const {
    SASSERT(abs(val(a)) == abs(val(b)));
    return m_evars.vars_are_equiv(a, b);
}
    
bool core::has_zero_factor(const factorization& factorization) const {
    for (factor f : factorization) {
        if (val(f).is_zero())
            return true;
    }
    return false;
}


template <typename T>
bool core::mon_has_zero(const T& product) const {
    for (lpvar j: product) {
        if (val(j).is_zero())
            return true;
    }
    return false;
}

template bool core::mon_has_zero<unsigned_vector>(const unsigned_vector& product) const;


lp::lp_settings& core::lp_settings() {
    return lra.settings();
}
const lp::lp_settings& core::lp_settings() const {
    return lra.settings();
}
    
unsigned core::random() { return lp_settings().random_next(); }
    

// we look for octagon constraints here, with a left part  +-x +- y 
void core::collect_equivs() {
    const lp::lar_solver& s = lra;

    for (unsigned i = 0; i < s.terms().size(); i++) {
        if (!s.term_is_used_as_row(i))
            continue;
        lpvar j = s.external_to_local(lp::tv::mask_term(i));
        if (var_is_fixed_to_zero(j)) {
            TRACE("nla_solver_mons", s.print_term_as_indices(*s.terms()[i], tout << "term = ") << "\n";);
            add_equivalence_maybe(s.terms()[i], s.get_column_upper_bound_witness(j), s.get_column_lower_bound_witness(j));
        }
    }
    m_emons.ensure_canonized();
}


// returns true iff the term is in a form +-x-+y.
// the sign is true iff the term is x+y, -x-y.
bool core::is_octagon_term(const lp::lar_term& t, bool & sign, lpvar& i, lpvar &j) const {
    if (t.size() != 2)
        return false;
    bool seen_minus = false;
    bool seen_plus = false;
    i = null_lpvar;
    for(lp::lar_term::ival p : t) {
        const auto & c = p.coeff();
        if (c == 1) {
            seen_plus = true;
        } else if (c == - 1) {
            seen_minus = true;
        } else {
            return false;
        }
        if (i == null_lpvar)
            i = p.column();
        else
            j = p.column();
    }
    SASSERT(j != null_lpvar);
    sign = (seen_minus && seen_plus)? false : true;
    return true;
}
    
void core::add_equivalence_maybe(const lp::lar_term* t, u_dependency* c0, u_dependency* c1) {
    bool sign;
    lpvar i, j;
    if (!is_octagon_term(*t, sign, i, j))
        return;
    if (sign)
        m_evars.merge_minus(i, j, eq_justification({c0, c1}));
    else 
        m_evars.merge_plus(i, j, eq_justification({c0, c1}));
}

// x is equivalent to y if x = +- y
void core::init_vars_equivalence() {
    collect_equivs();
    //    SASSERT(tables_are_ok());
}

bool core::vars_table_is_ok() const {
    // return m_var_eqs.is_ok();
    return true;
}

bool core::rm_table_is_ok() const {
    // return m_emons.is_ok();
    return true;
}
    
bool core::tables_are_ok() const {
    return vars_table_is_ok() && rm_table_is_ok();
}
    
bool core::var_is_a_root(lpvar j) const { return m_evars.is_root(j); }

template <typename T>
bool core::vars_are_roots(const T& v) const {
    for (lpvar j: v) {
        if (!var_is_a_root(j))
            return false;
    }
    return true;
}



template <typename T>
void core::trace_print_rms(const T& p, std::ostream& out) {
    out << "p = {\n";
    for (auto j : p) {
        out << "j = " << j << ", rm = " << m_emons[j] << "\n";
    }
    out << "}";
}

void core::print_monic_stats(const monic& m, std::ostream& out) {
    if (m.size() == 2) return;
    monic_coeff mc = canonize_monic(m);
    for(unsigned i = 0; i < mc.vars().size(); i++){
        if (abs(val(mc.vars()[i])) == rational(1)) {
            auto vv = mc.vars();
            vv.erase(vv.begin()+i);
            monic const* sv = m_emons.find_canonical(vv);
            if (!sv) {
                out << "nf length" << vv.size() << "\n"; ;
            }
        }
    }
}
    
void core::print_stats(std::ostream& out) {
}
        

void core::clear() {
    m_lemma_vec->clear();
    m_literal_vec->clear();
}
    
void core::init_search() {
    TRACE("nla_solver_mons", tout << "init\n";);
    SASSERT(m_emons.invariant());
    clear();
    init_vars_equivalence();
    SASSERT(m_emons.invariant());
    SASSERT(elists_are_consistent(false));
}

void core::insert_to_refine(lpvar j) {
    TRACE("lar_solver", tout << "j=" << j << '\n';);
    m_to_refine.insert(j);
}

void core::erase_from_to_refine(lpvar j) {
    TRACE("lar_solver", tout << "j=" << j << '\n';);
    if (m_to_refine.contains(j))
        m_to_refine.remove(j);
}


void core::init_to_refine() {
    TRACE("nla_solver_details", tout << "emons:" << pp_emons(*this, m_emons););
    m_to_refine.reset();
    unsigned r = random(), sz = m_emons.number_of_monics();
    for (unsigned k = 0; k < sz; k++) {
        auto const & m = *(m_emons.begin() + (k + r)% sz);
        if (!check_monic(m)) 
            insert_to_refine(m.var());
    }
    
    TRACE("nla_solver", 
          tout << m_to_refine.size() << " mons to refine:\n";
          for (lpvar v : m_to_refine) tout << pp_mon(*this, m_emons[v]) << ":error = " <<
                                          (val(v) - mul_val(m_emons[v])).get_double() << "\n";);
}
        
std::unordered_set<lpvar> core::collect_vars(const lemma& l) const {
    std::unordered_set<lpvar> vars;
    auto insert_j = [&](lpvar j) { 
        vars.insert(j);
        if (is_monic_var(j)) {
            for (lpvar k : m_emons[j].vars())
                vars.insert(k);
        }
    };
    
    for (const auto& i : l.ineqs()) {
        for (lp::lar_term::ival p : i.term()) {                
            insert_j(p.column());
        }
    }
    for (auto p : l.expl()) {
        const auto& c = lra.constraints()[p.ci()];
        for (const auto& r : c.coeffs()) {
            insert_j(r.second);
        }
    }
    return vars;
}

// divides bc by c, so bc = b*c
bool core::divide(const monic& bc, const factor& c, factor & b) const {
    svector<lpvar> c_rvars = sorted_rvars(c);
    TRACE("nla_solver_div", tout << "c_rvars = "; print_product(c_rvars, tout); tout << "\nbc_rvars = "; print_product(bc.rvars(), tout););
    if (!lp::is_proper_factor(c_rvars, bc.rvars()))
        return false;
            
    auto b_rvars = lp::vector_div(bc.rvars(), c_rvars);
    TRACE("nla_solver_div", tout << "b_rvars = "; print_product(b_rvars, tout););
    SASSERT(b_rvars.size() > 0);
    if (b_rvars.size() == 1) {
        b = factor(b_rvars[0], factor_type::VAR);
    } else {
        monic const* sv = m_emons.find_canonical(b_rvars);
        if (sv == nullptr) {
            TRACE("nla_solver_div", tout << "not in rooted";);
            return false;
        }
        b = factor(sv->var(), factor_type::MON);
    }
    SASSERT(!b.sign());
    // We have bc = canonize_sign(bc)*bc.rvars() = canonize_sign(b)*b.rvars()*canonize_sign(c)*c.rvars().
    // Dividing by bc.rvars() we get canonize_sign(bc) = canonize_sign(b)*canonize_sign(c)
    // Currently, canonize_sign(b) is 1, we might need to adjust it
    b.sign() = canonize_sign(b) ^ canonize_sign(c) ^ canonize_sign(bc); 
    TRACE("nla_solver", tout << "success div:" << pp(b) << "\n";);
    return true;
}


void core::negate_factor_equality(new_lemma& lemma, const factor& c,
                                  const factor& d) {
    if (c == d)
        return;
    lpvar i = var(c);
    lpvar j = var(d);
    auto iv = val(i), jv = val(j);
    SASSERT(abs(iv) == abs(jv));
    lemma |= ineq(term(i, rational(iv == jv ? -1 : 1), j), llc::NE, 0);    
}
    
void core::negate_factor_relation(new_lemma& lemma, const rational& a_sign, const factor& a, const rational& b_sign, const factor& b) {
    rational a_fs = sign_to_rat(canonize_sign(a));
    rational b_fs = sign_to_rat(canonize_sign(b));
    llc cmp = a_sign*val(a) < b_sign*val(b)? llc::GE : llc::LE;
    lemma |= ineq(term(a_fs*a_sign, var(a), - b_fs*b_sign, var(b)), cmp, 0);
}

std::ostream& core::print_lemma(const lemma& l, std::ostream& out) const {
    static int n = 0;
    out << "lemma:" << ++n << " ";    
    print_ineqs(l, out);
    print_explanation(l.expl(), out);        
    for (lpvar j : collect_vars(l)) {
        print_var(j, out);
    }
    return out;
}
    

void core::trace_print_ol(const monic& ac,
                          const factor& a,
                          const factor& c,
                          const monic& bc,
                          const factor& b,
                          std::ostream& out) {
    out << "ac = " << pp_mon(*this, ac) << "\n";
    out << "bc = " << pp_mon(*this, bc) << "\n";
    out << "a = ";
    print_factor_with_vars(a, out);
    out << ", \nb = ";
    print_factor_with_vars(b, out);
    out << "\nc = ";
    print_factor_with_vars(c, out);
}
    
void core::maybe_add_a_factor(lpvar i,
                              const factor& c,
                              std::unordered_set<lpvar>& found_vars,
                              std::unordered_set<unsigned>& found_rm,
                              vector<factor> & r) const {
    SASSERT(abs(val(i)) == abs(val(c)));
    if (!is_monic_var(i)) {
        i = m_evars.find(i).var();
        if (try_insert(i, found_vars)) {
            r.push_back(factor(i, factor_type::VAR));
        }
    } else {
        if (try_insert(i, found_rm)) {
            r.push_back(factor(i, factor_type::MON));
            TRACE("nla_solver", tout << "inserting factor = "; print_factor_with_vars(factor(i, factor_type::MON), tout); );
        }
    }
}
    

// Returns rooted monics by arity
std::unordered_map<unsigned, unsigned_vector> core::get_rm_by_arity() {
    std::unordered_map<unsigned, unsigned_vector> m;
    for (auto const& mon : m_emons) {
        unsigned arity = mon.vars().size();
        auto it = m.find(arity);
        if (it == m.end()) {
            it = m.insert(it, std::make_pair(arity, unsigned_vector()));
        }
        it->second.push_back(mon.var());
    }
    return m;
}

bool core::rm_check(const monic& rm) const {
    return check_monic(m_emons[rm.var()]);
}

bool core::has_relevant_monomial() const {
    return any_of(emons(), [&](auto const& m) { return is_relevant(m.var()); });
}
    
bool core::find_bfc_to_refine_on_monic(const monic& m, factorization & bf) {
    for (auto f : factorization_factory_imp(m, *this)) {
        if (f.size() == 2) {
            auto a = f[0];
            auto b = f[1];
            if (var_val(m) != val(a) * val(b)) {
                bf = f;
                TRACE("nla_solver", tout << "found bf";
                      tout << ":m:" << pp_mon_with_vars(*this, m) << "\n";
                      tout << "bf:"; print_bfc(bf, tout););
                      
                return true;
            }
        }
    }
    return false;
}

// finds a monic to refine with its binary factorization
bool core::find_bfc_to_refine(const monic* & m, factorization & bf){
    m = nullptr;
    unsigned r = random(), sz = m_to_refine.size();
    for (unsigned k = 0; k < sz; k++) {
        lpvar i = m_to_refine[(k + r) % sz];
        m = &m_emons[i];
        SASSERT (!check_monic(*m));
        if (has_real(m))
            continue;
        if (m->size() == 2) {
            bf.set_mon(m);
            bf.push_back(factor(m->vars()[0], factor_type::VAR));
            bf.push_back(factor(m->vars()[1], factor_type::VAR));
            return true;
        }
                
        if (find_bfc_to_refine_on_monic(*m, bf)) {
            TRACE("nla_solver",
                  tout << "bf = "; print_factorization(bf, tout);
                  tout << "\nval(*m) = " << var_val(*m) << ", should be = (val(bf[0])=" << val(bf[0]) << ")*(val(bf[1]) = " << val(bf[1]) << ") = " << val(bf[0])*val(bf[1]) << "\n";);
            return true;
        } 
    }
    return false;
}

rational core::val(const factorization& f) const {
    rational r(1);
    for (const factor &p : f) {
        r *= val(p);
    }
    return r;
}

new_lemma::new_lemma(core& c, char const* name):name(name), c(c) {
    c.m_lemma_vec->push_back(lemma());
}

new_lemma& new_lemma::operator|=(ineq const& ineq) {
    if (!c.explain_ineq(*this, ineq.term(), ineq.cmp(), ineq.rs())) {
        CTRACE("nla_solver", c.ineq_holds(ineq), c.print_ineq(ineq, tout) << "\n";);
        SASSERT(!c.ineq_holds(ineq));
        current().push_back(ineq);
    }
    return *this;
}
    

new_lemma::~new_lemma() {
    static int i = 0;
    (void)i;
    (void)name;
    // code for checking lemma can be added here
    TRACE("nla_solver", tout << name << " " << (++i) << "\n" << *this; );
}

lemma& new_lemma::current() const {
    return c.m_lemma_vec->back();
}

new_lemma& new_lemma::operator&=(lp::explanation const& e) {
    expl().add_expl(e);
    return *this;
}

new_lemma& new_lemma::operator&=(const monic& m) {
    for (lpvar j : m.vars())
        *this &= j;
    return *this;
}

new_lemma& new_lemma::operator&=(const factor& f) {
    if (f.type() == factor_type::VAR) 
        *this &= f.var();
    else 
        *this &= c.m_emons[f.var()];
    return *this;
}

new_lemma& new_lemma::operator&=(const factorization& f) {
    if (f.is_mon())
        return *this;
    for (const auto& fc : f) {
        *this &= fc;
    }
    return *this;
}

new_lemma& new_lemma::operator&=(lpvar j) {
    c.m_evars.explain(j, expl());
    return *this;
}

new_lemma& new_lemma::explain_fixed(lpvar j) {
    SASSERT(c.var_is_fixed(j));
    explain_existing_lower_bound(j);
    explain_existing_upper_bound(j);
    return *this;
}

new_lemma& new_lemma::explain_equiv(lpvar a, lpvar b) {
    SASSERT(abs(c.val(a)) == abs(c.val(b)));
    if (c.vars_are_equiv(a, b)) {
        *this &= a;
        *this &= b;
    } else {
        explain_fixed(a);
        explain_fixed(b);
    }
    return *this;
}

new_lemma& new_lemma::explain_var_separated_from_zero(lpvar j) {
    SASSERT(c.var_is_separated_from_zero(j));
    if (c.lra.column_has_upper_bound(j) && 
        (c.lra.get_upper_bound(j)< lp::zero_of_type<lp::impq>())) 
        explain_existing_upper_bound(j);
    else 
        explain_existing_lower_bound(j);
    return *this;
}

new_lemma& new_lemma::explain_existing_lower_bound(lpvar j) {
    SASSERT(c.has_lower_bound(j));
    lp::explanation ex;
    c.lra.push_explanation(c.lra.get_column_lower_bound_witness(j), ex);
    *this &= ex;
    TRACE("nla_solver", tout << j << ": " << *this << "\n";);
    return *this;
}

new_lemma& new_lemma::explain_existing_upper_bound(lpvar j) {
    SASSERT(c.has_upper_bound(j));
    lp::explanation ex;
    c.lra.push_explanation(c.lra.get_column_upper_bound_witness(j), ex);
    *this &= ex;
    return *this;
}
    
std::ostream& new_lemma::display(std::ostream & out) const {
    auto const& lemma = current();

    for (auto p : lemma.expl()) {
        out << "(" << p.ci() << ") ";
        c.lra.constraints().display(out, [this](lpvar j) { return c.var_str(j);}, p.ci());
    }
    out << " ==> ";
    if (lemma.ineqs().empty()) {
        out << "false";
    }
    else {
        bool first = true;
        for (auto & in : lemma.ineqs()) {
            if (first) first = false; else out << " or ";
            c.print_ineq(in, out);
        }
    }
    out << "\n";
    for (lpvar j : c.collect_vars(lemma)) {
        c.print_var(j, out);
    }
    return out;
}
    
void core::negate_relation(new_lemma& lemma, unsigned j, const rational& a) {
    SASSERT(val(j) != a);
    lemma |= ineq(j, val(j) < a ? llc::GE : llc::LE, a);   
}

bool core::conflict_found() const {
    for (const auto & l : * m_lemma_vec) {
        if (l.is_conflict())
            return true;
    }
    return false;
}

bool core::done() const {
    return m_lemma_vec->size() >= 10 || 
        conflict_found() || 
        lp_settings().get_cancel_flag();
}

bool core::elist_is_consistent(const std::unordered_set<lpvar> & list) const {
    bool first = true;
    bool p;
    for (lpvar j : list) {
        if (first) {
            p = check_monic(m_emons[j]);
            first = false;
        } else 
            if (check_monic(m_emons[j]) != p)
                return false;
    }
    return true;
}

bool core::elists_are_consistent(bool check_in_model) const {
    std::unordered_map<unsigned_vector, std::unordered_set<lpvar>, hash_svector> lists;
    if (!m_emons.elists_are_consistent(lists))
        return false;

    if (!check_in_model)
        return true;
    for (const auto & p : lists) {
        if (! elist_is_consistent(p.second))
            return false;
    }
    return true;
}

bool core::var_breaks_correct_monic_as_factor(lpvar j, const monic& m) const {
    if (!val(var(m)).is_zero())
        return true;
    
    if (!val(j).is_zero()) // j was not zero: the new value does not matter - m must have another zero factor
        return false;
    // do we have another zero in m?       
    for (lpvar k : m) {
        if (k != j && val(k).is_zero()) {
            return false; // not breaking
        }
    }
    // j was the only zero in m
    return true;
}

bool core::var_breaks_correct_monic(lpvar j) const {
    if (is_monic_var(j) && !m_to_refine.contains(j)) {
        TRACE("nla_solver", tout << "j = " << j << ", m  = "; print_monic(emons()[j], tout) << "\n";);
        return true; // changing the value of a correct monic
    }
    
    for (const monic & m : emons().get_use_list(j)) {
        if (m_to_refine.contains(m.var()))
            continue;
        if (var_breaks_correct_monic_as_factor(j, m))
            return true;
    }            

    return false;
}

void core::update_to_refine_of_var(lpvar j) {
    for (const monic & m : emons().get_use_list(j)) {
        if (var_val(m) == mul_val(m)) 
            erase_from_to_refine(var(m));
        else
            insert_to_refine(var(m));
    }
    if (is_monic_var(j)) {
        const monic& m = emons()[j];
        if (var_val(m) == mul_val(m))
            erase_from_to_refine(j);
        else
            insert_to_refine(j);        
    }
}

bool core::var_is_big(lpvar j) const {
    return !var_is_int(j) && val(j).is_big();
}

bool core::has_big_num(const monic& m) const {
    if (var_is_big(var(m)))
        return true;
    for (lpvar j : m.vars())
        if (var_is_big(j))
            return true;
    return false;
}

bool core::has_real(const factorization& f) const {
    for (const factor& fc: f) {
        lpvar j = var(fc);
        if (!var_is_int(j))
            return true;
    }
    return false;
}

bool core::has_real(const monic& m) const {
    for (lpvar j : m.vars())
        if (!var_is_int(j))
            return true;
    return false;
}

// returns true if the patching is blocking
bool core::is_patch_blocked(lpvar u, const lp::impq& ival) const {
    TRACE("nla_solver", tout << "u = " << u << '\n';);
    if (m_cautious_patching &&
        (!lra.inside_bounds(u, ival) || (var_is_int(u) && ival.is_int() == false))) {
        TRACE("nla_solver", tout << "u = " << u << " blocked, for feas or integr\n";);
        return true; // block
    }

    if (u == m_patched_var) {
        TRACE("nla_solver", tout << "u == m_patched_var, no block\n";);
        
        return false; // do not block
    }
    // we can change only one variable in variables of m_patched_var
    if (m_patched_monic->contains_var(u) || u == var(*m_patched_monic)) {
        TRACE("nla_solver", tout << "u = " << u << " blocked as contained\n";);
        return true; // block
    }
    
    if (var_breaks_correct_monic(u)) {
        TRACE("nla_solver", tout << "u = " << u << " blocked as used in a correct monomial\n";);
        return true;
    }
    
    TRACE("nla_solver", tout << "u = " << u << ", m_patched_m  = "; print_monic(*m_patched_monic, tout) <<
          ", not blocked\n";);
    
    return false;
}

// it tries to patch m_patched_var
bool core::try_to_patch(const rational& v) {
    auto is_blocked = [this](lpvar u, const lp::impq& iv)  { return is_patch_blocked(u, iv); };
    auto change_report = [this](lpvar u) { update_to_refine_of_var(u); };
    return lra.try_to_patch(m_patched_var, v, is_blocked, change_report);
}

bool in_power(const svector<lpvar>& vs, unsigned l) {
    unsigned k = vs[l];
    return (l != 0 && vs[l - 1] == k) || (l + 1 < vs.size() && k == vs[l + 1]);
}

bool core::to_refine_is_correct() const {
    for (unsigned j = 0; j < lra.number_of_vars(); j++) {
        if (!is_monic_var(j)) continue;
        bool valid = check_monic(emons()[j]);
        if (valid == m_to_refine.contains(j)) {
            TRACE("nla_solver", tout << "inconstency in m_to_refine : ";
                  print_monic(emons()[j], tout) << "\n";
                  if (valid) tout << "should NOT be in to_refine\n";
                  else tout << "should be in to_refine\n";);
            return false;
        }
    }
    return true;
}

void core::patch_monomial(lpvar j) {    
    m_patched_monic =& (emons()[j]);
    m_patched_var = j;
    TRACE("nla_solver", tout << "m = "; print_monic(*m_patched_monic, tout) << "\n";);
    rational v = mul_val(*m_patched_monic);
    if (val(j) == v) {
        erase_from_to_refine(j);
        return;
    }
    if (!var_breaks_correct_monic(j) && try_to_patch(v)) {
        SASSERT(to_refine_is_correct());        
        return;
    }
  
    // We could not patch j, now we try patching the factor variables.
    TRACE("nla_solver", tout << " trying squares\n";);
    // handle perfect squares
    if ((*m_patched_monic).vars().size() == 2 && (*m_patched_monic).vars()[0] == (*m_patched_monic).vars()[1]) {        
        rational root;
        if (v.is_perfect_square(root)) {
            m_patched_var = (*m_patched_monic).vars()[0];
            if (!var_breaks_correct_monic(m_patched_var) && (try_to_patch(root) || try_to_patch(-root))) { 
                TRACE("nla_solver", tout << "patched square\n";);
                return;
            }
        }
        TRACE("nla_solver", tout << " cannot patch\n";);
        return;
    }

    // We have v != abc, but we need to have v = abc.
    // If we patch b then b should be equal to v/ac = v/(abc/b) = b(v/abc)
    if (!v.is_zero()) {
        rational r = val(j) / v;
        SASSERT((*m_patched_monic).is_sorted());
        TRACE("nla_solver", tout << "r = " << r << ", v = " << v << "\n";);
        for (unsigned l = 0; l < (*m_patched_monic).size(); l++) {
            m_patched_var = (*m_patched_monic).vars()[l];
            if (!in_power((*m_patched_monic).vars(), l) &&
                !var_breaks_correct_monic(m_patched_var) &&
                try_to_patch(r * val(m_patched_var))) { // r * val(k) gives the right value of k
                TRACE("nla_solver", tout << "patched  " << m_patched_var << "\n";);
                SASSERT(mul_val((*m_patched_monic)) == val(j));
                erase_from_to_refine(j);
                break;
            }
        }
    }
}

void core::patch_monomials_on_to_refine() {
    // the rest of the function might change m_to_refine, so have to copy
    unsigned_vector to_refine;
    for (unsigned j :m_to_refine) {
        to_refine.push_back(j);
    }
    
    unsigned sz = to_refine.size();

    unsigned start = random();
    for (unsigned i = 0; i < sz; i++) {
        patch_monomial(to_refine[(start + i) % sz]);
        if (m_to_refine.size() == 0)
            break;
    }
    TRACE("nla_solver", tout << "sz = " << sz << ", m_to_refine = " << m_to_refine.size() <<
          (sz > m_to_refine.size()? " less" : "same" ) << "\n";);
}

void core::patch_monomials() {
    m_cautious_patching = true;
    patch_monomials_on_to_refine();
    if (m_to_refine.size() == 0 || !params().arith_nl_expensive_patching()) {
        return;
    }
    NOT_IMPLEMENTED_YET();
    m_cautious_patching = false; 
    patch_monomials_on_to_refine();
    lra.push();
    save_tableau();
    constrain_nl_in_tableau();
    if (solve_tableau() && integrality_holds()) {
        lra.pop(1);
    } else {
        lra.pop();
        restore_tableau();
        lra.clear_inf_heap();
    }
    SASSERT(lra.ax_is_correct());
}

void core::constrain_nl_in_tableau() {
    NOT_IMPLEMENTED_YET();
}

bool core::solve_tableau() {
    NOT_IMPLEMENTED_YET();
    return false;
}

void core::restore_tableau() {
    NOT_IMPLEMENTED_YET();
}

void core::save_tableau() {
    NOT_IMPLEMENTED_YET();
}

bool core::integrality_holds() {
    NOT_IMPLEMENTED_YET();
    return false;
}

/**
 * Cycle through different end-game solvers weighted by probability.
 */
void core::check_weighted(unsigned sz, std::pair<unsigned, std::function<void(void)>>* checks) {
    unsigned bound = 0;
    for (unsigned i = 0; i < sz; ++i) 
        bound += checks[i].first;
    uint_set seen;
    while (bound > 0 && !done() && m_lemma_vec->empty()) {
        unsigned n = random() % bound;
        for (unsigned i = 0; i < sz; ++i) {
            if (seen.contains(i))
                continue;
            if (n < checks[i].first) {
                seen.insert(i);
                checks[i].second();
                bound -= checks[i].first;
                break;
            }
            n -= checks[i].first;
        }
    }
}

lbool core::check_power(lpvar r, lpvar x, lpvar y, vector<lemma>& l_vec) {
    m_lemma_vec =  &l_vec;
    return m_powers.check(r, x, y, l_vec);
}

void core::check_bounded_divisions(vector<lemma>& l_vec) {
    m_lemma_vec = &l_vec;
    m_divisions.check_bounded_divisions();
}
// looking for a free variable inside of a monic to split
void core::add_bounds() {
    unsigned r = random(), sz = m_to_refine.size();
    for (unsigned k = 0; k < sz; k++) {
        lpvar i = m_to_refine[(k + r) % sz];
        auto const& m = m_emons[i];
        for (lpvar j : m.vars()) {
            if (!var_is_free(j)) continue;
            // split the free variable (j <= 0, or j > 0), and return
            m_literal_vec->push_back(ineq(j, lp::lconstraint_kind::EQ, rational::zero()));  
            ++lp_settings().stats().m_nla_bounds;
            return;
        }
    }    
}

lbool core::check(vector<ineq>& lits, vector<lemma>& l_vec) {
    lp_settings().stats().m_nla_calls++;
    TRACE("nla_solver", tout << "calls = " << lp_settings().stats().m_nla_calls << "\n";);
    lra.get_rid_of_inf_eps();
    m_lemma_vec =  &l_vec;
<<<<<<< HEAD
    m_literal_vec = &lits;
    if (!(m_lar_solver.get_status() == lp::lp_status::OPTIMAL || 
          m_lar_solver.get_status() == lp::lp_status::FEASIBLE)) {
        TRACE("nla_solver", tout << "unknown because of the m_lar_solver.m_status = " << m_lar_solver.get_status() << "\n";);
=======
    if (!(lra.get_status() == lp::lp_status::OPTIMAL || 
          lra.get_status() == lp::lp_status::FEASIBLE)) {
        TRACE("nla_solver", tout << "unknown because of the lra.m_status = " << lra.get_status() << "\n";);
>>>>>>> 1d9e0feb
        return l_undef;
    }

    init_to_refine();
    patch_monomials();
    set_use_nra_model(false);    
    if (m_to_refine.empty())
        return l_true;    
    init_search();

    lbool ret = l_undef;
    bool run_grobner = need_run_grobner();
    bool run_horner = need_run_horner();
    bool run_bounded_nlsat = should_run_bounded_nlsat();
    bool run_bounds = params().arith_nl_branching();    

    auto no_effect = [&]() { return !done() && l_vec.empty() && lits.empty(); };
    
    if (no_effect())
        m_monomial_bounds();

    if (l_vec.empty() && !done() && improve_bounds())
        return l_false;
    
    {
        std::function<void(void)> check1 = [&]() { if (no_effect() && run_horner) m_horner.horner_lemmas(); };
        std::function<void(void)> check2 = [&]() { if (no_effect() && run_grobner) m_grobner(); };
        std::function<void(void)> check3 = [&]() { if (no_effect() && run_bounds) add_bounds(); };

        std::pair<unsigned, std::function<void(void)>> checks[] =
            { {1, check1},
              {1, check2},
              {1, check3} };
        check_weighted(3, checks);
        if (!l_vec.empty() || !lits.empty())
            return l_false;
    }
                
    if (no_effect()) 
        m_basics.basic_lemma(true); 

    if (no_effect()) 
        m_basics.basic_lemma(false);

    if (no_effect()) 
        m_divisions.check();
    
    if (!conflict_found() && !done() && run_bounded_nlsat)
        ret = bounded_nlsat();

    if (l_vec.empty() && !done() && ret == l_undef) {
        std::function<void(void)> check1 = [&]() { m_order.order_lemma(); };
        std::function<void(void)> check2 = [&]() { m_monotone.monotonicity_lemma(); };
        std::function<void(void)> check3 = [&]() { m_tangents.tangent_lemma(); };
        
        std::pair<unsigned, std::function<void(void)>> checks[] = 
            { { 6, check1 }, 
              { 2, check2 }, 
              { 1, check3 }};
        check_weighted(3, checks);

        unsigned num_calls = lp_settings().stats().m_nla_calls;
        if (!conflict_found() && params().arith_nl_nra() && num_calls % 50 == 0 && num_calls > 500) 
            ret = bounded_nlsat();
    }

    if (l_vec.empty() && !done() && params().arith_nl_nra() && ret == l_undef) {
        ret = m_nra.check();
        m_stats.m_nra_calls++;
    }
    
    if (ret == l_undef && !l_vec.empty() && m_reslim.inc()) 
        ret = l_false;

    m_stats.m_nla_lemmas += l_vec.size();
    for (const auto& l : l_vec)
        m_stats.m_nla_explanations += static_cast<unsigned>(l.expl().size());

    
    TRACE("nla_solver", tout << "ret = " << ret << ", lemmas count = " << l_vec.size() << "\n";);
    IF_VERBOSE(2, if(ret == l_undef) {verbose_stream() << "Monomials\n"; print_monics(verbose_stream());});
    CTRACE("nla_solver", ret == l_undef, tout << "Monomials\n"; print_monics(tout););
    return ret;
}

bool core::should_run_bounded_nlsat() {
    if (!params().arith_nl_nra())
        return false;
    if (m_nlsat_delay > m_nlsat_fails)
        ++m_nlsat_fails;
    return m_nlsat_delay <= m_nlsat_fails;
}

lbool core::bounded_nlsat() {
    params_ref p;
    lbool ret;
    p.set_uint("max_conflicts", 100);
    m_nra.updt_params(p);
    {
        scoped_limits sl(m_reslim);
        sl.push_child(&m_nra_lim);
        scoped_rlimit sr(m_nra_lim, 100000);
        ret = m_nra.check();
    }
    p.set_uint("max_conflicts", UINT_MAX);           
    m_nra.updt_params(p);
    m_stats.m_nra_calls++;
    if (ret == l_undef) 
        ++m_nlsat_delay;    
    else { 
        m_nlsat_fails = 0;
        m_nlsat_delay /= 2;
    }
    if (ret == l_true) {
        m_lemma_vec->reset();
    }
    return ret;
}

bool core::no_lemmas_hold() const {
    for (auto & l : * m_lemma_vec) {
        if (lemma_holds(l)) {
            TRACE("nla_solver", print_lemma(l, tout););
            return false;
        }
    }
    return true;
}
    
lbool core::test_check(vector<lemma>& l) {
<<<<<<< HEAD
    vector<ineq> lits;
    m_lar_solver.set_status(lp::lp_status::OPTIMAL);
    return check(lits, l);
=======
    lra.set_status(lp::lp_status::OPTIMAL);
    return check(l);
>>>>>>> 1d9e0feb
}

std::ostream& core::print_terms(std::ostream& out) const {
    for (unsigned i = 0; i< lra.terms().size(); i++) {
        unsigned ext = lp::tv::mask_term(i);
        if (!lra.var_is_registered(ext)) {
            out << "term is not registered\n";
            continue;
        }
        
        const lp::lar_term & t = *lra.terms()[i];
        out << "term:"; print_term(t, out) << std::endl;        
        lpvar j = lra.external_to_local(ext);
        print_var(j, out);
    }
    return out;
}

std::string core::var_str(lpvar j) const {
    std::string result;
    if (is_monic_var(j))
        result += product_indices_str(m_emons[j].vars()) + (check_monic(m_emons[j])? "": "_");
    else
        result += std::string("j") + lp::T_to_string(j);
    //    result += ":w" + lp::T_to_string(get_var_weight(j));
    return result;
}

std::ostream& core::print_term( const lp::lar_term& t, std::ostream& out) const {
    return lp::print_linear_combination_customized(
        t.coeffs_as_vector(),
        [this](lpvar j) { return var_str(j); },
        out);
}




std::unordered_set<lpvar> core::get_vars_of_expr_with_opening_terms(const nex *e ) {
    auto ret = get_vars_of_expr(e);
    auto & ls = lra;
    svector<lpvar> added;
    for (auto j : ret) {
        added.push_back(j);
    }
    for (unsigned i = 0; i < added.size(); ++i) {
        lpvar j = added[i];
        if (ls.column_corresponds_to_term(j)) {
            const auto& t = lra.get_term(lp::tv::raw(ls.local_to_external(j)));
            for (auto p : t) {
                if (ret.find(p.column()) == ret.end()) {
                    added.push_back(p.column());
                    ret.insert(p.column());
                }
            }
        }
    }
    return ret;
}


bool core::is_nl_var(lpvar j) const {
    return is_monic_var(j) || m_emons.is_used_in_monic(j);
}


unsigned core::get_var_weight(lpvar j) const {
    unsigned k;
    switch (lra.get_column_type(j)) {

    case lp::column_type::fixed:
        k = 0;
        break;
    case lp::column_type::boxed:
        k = 3;
        break;
    case lp::column_type::lower_bound:
    case lp::column_type::upper_bound:
        k = 6;
        break;
    case lp::column_type::free_column:
        k = 9;
        break;
    default:
        UNREACHABLE();
        break;
    }
    if (is_monic_var(j)) {
        k++;
        if (m_to_refine.contains(j))
            k++;
    }
    return k;
}


void core::set_active_vars_weights(nex_creator& nc) {
    nc.set_number_of_vars(lra.column_count());
    for (lpvar j : active_var_set()) 
        nc.set_var_weight(j, get_var_weight(j));
}

bool core::influences_nl_var(lpvar j) const {
    if (lp::tv::is_term(j))
        j = lp::tv::unmask_term(j);
    if (is_nl_var(j))
        return true;
    for (const auto & c : lra.A_r().m_columns[j]) {
        lpvar basic_in_row = lra.r_basis()[c.var()];
        if (is_nl_var(basic_in_row))
            return true;        
    }
    return false;
}

void core::set_use_nra_model(bool m) {
    if (m != m_use_nra_model) {
        trail().push(value_trail(m_use_nra_model));
        m_use_nra_model = m;        
    }
}
    
void core::collect_statistics(::statistics & st) {
    st.update("arith-nla-explanations", m_stats.m_nla_explanations);
    st.update("arith-nla-lemmas", m_stats.m_nla_lemmas);
    st.update("arith-nra-calls", m_stats.m_nra_calls);   
    st.update("arith-bounds-improvements", m_stats.m_bounds_improvements);
}

bool core::improve_bounds() {
    return false;

    uint_set seen;
    bool bounds_improved = false;
    auto insert = [&](lpvar v) {
        if (seen.contains(v))
            return;
        seen.insert(v);
        if (lra.improve_bound(v, false))
            bounds_improved = true, m_stats.m_bounds_improvements++;
        if (lra.improve_bound(v, true))
            bounds_improved = true, m_stats.m_bounds_improvements++;
    };
    for (auto & m : m_emons) {
        insert(m.var());
        for (auto v : m.vars())
            insert(v);
    }
    return bounds_improved;
}
    

} // end of nla
<|MERGE_RESOLUTION|>--- conflicted
+++ resolved
@@ -1523,16 +1523,10 @@
     TRACE("nla_solver", tout << "calls = " << lp_settings().stats().m_nla_calls << "\n";);
     lra.get_rid_of_inf_eps();
     m_lemma_vec =  &l_vec;
-<<<<<<< HEAD
-    m_literal_vec = &lits;
-    if (!(m_lar_solver.get_status() == lp::lp_status::OPTIMAL || 
-          m_lar_solver.get_status() == lp::lp_status::FEASIBLE)) {
-        TRACE("nla_solver", tout << "unknown because of the m_lar_solver.m_status = " << m_lar_solver.get_status() << "\n";);
-=======
+
     if (!(lra.get_status() == lp::lp_status::OPTIMAL || 
           lra.get_status() == lp::lp_status::FEASIBLE)) {
         TRACE("nla_solver", tout << "unknown because of the lra.m_status = " << lra.get_status() << "\n";);
->>>>>>> 1d9e0feb
         return l_undef;
     }
 
@@ -1663,14 +1657,9 @@
 }
     
 lbool core::test_check(vector<lemma>& l) {
-<<<<<<< HEAD
     vector<ineq> lits;
-    m_lar_solver.set_status(lp::lp_status::OPTIMAL);
+    lra.set_status(lp::lp_status::OPTIMAL);
     return check(lits, l);
-=======
-    lra.set_status(lp::lp_status::OPTIMAL);
-    return check(l);
->>>>>>> 1d9e0feb
 }
 
 std::ostream& core::print_terms(std::ostream& out) const {
